--- conflicted
+++ resolved
@@ -306,7 +306,6 @@
                    mutable_fields_t fields,
                    field_t& field,
                    const std::string& field_name,
-<<<<<<< HEAD
                    ENTRY& entry,
                    bool overwrite)
       : RESTfulGenericInput<STORAGE>(input),
@@ -315,10 +314,6 @@
         field_name(field_name),
         entry(entry),
         overwrite(overwrite) {}
-=======
-                   ENTRY& entry)
-      : RESTfulGenericInput<STORAGE>(input), fields(fields), field(field), field_name(field_name), entry(entry) {}
->>>>>>> 378d127e
   RESTfulPOSTInput(RESTfulGenericInput<STORAGE>&& input,
                    mutable_fields_t fields,
                    field_t& field,
