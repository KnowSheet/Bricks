--- conflicted
+++ resolved
@@ -73,13 +73,8 @@
 // `CURRENT_STORAGE_STRUCT_TAG`:
 // 1) Creates a dedicated C++ type to allow compile-time disambiguation of storages of same underlying types.
 // 2) Splits the type into `T_ADDER` and `T_DELETER`, to support seamless persistence of deletions.
-<<<<<<< HEAD
+
 // clang-format off
-
-=======
-
-// clang-format off
->>>>>>> 2814bf9c
 #define CURRENT_STORAGE_STRUCT_TAG(base, alias)                                               \
   CURRENT_STRUCT(CURRENT_STORAGE_ADDER_##alias, base) {                                       \
     CURRENT_DEFAULT_CONSTRUCTOR(CURRENT_STORAGE_ADDER_##alias) {}                             \
