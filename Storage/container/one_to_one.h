/*******************************************************************************
The MIT License (MIT)

Copyright (c) 2016 Grigory Nikolaenko <nikolaenko.grigory@gmail.com>

Permission is hereby granted, free of charge, to any person obtaining a copy
of this software and associated documentation files (the "Software"), to deal
in the Software without restriction, including without limitation the rights
to use, copy, modify, merge, publish, distribute, sublicense, and/or sell
copies of the Software, and to permit persons to whom the Software is
furnished to do so, subject to the following conditions:

The above copyright notice and this permission notice shall be included in all
copies or substantial portions of the Software.

THE SOFTWARE IS PROVIDED "AS IS", WITHOUT WARRANTY OF ANY KIND, EXPRESS OR
IMPLIED, INCLUDING BUT NOT LIMITED TO THE WARRANTIES OF MERCHANTABILITY,
FITNESS FOR A PARTICULAR PURPOSE AND NONINFRINGEMENT. IN NO EVENT SHALL THE
AUTHORS OR COPYRIGHT HOLDERS BE LIABLE FOR ANY CLAIM, DAMAGES OR OTHER
LIABILITY, WHETHER IN AN ACTION OF CONTRACT, TORT OR OTHERWISE, ARISING FROM,
OUT OF OR IN CONNECTION WITH THE SOFTWARE OR THE USE OR OTHER DEALINGS IN THE
SOFTWARE.
*******************************************************************************/

#ifndef CURRENT_STORAGE_CONTAINER_ONE_TO_ONE_H
#define CURRENT_STORAGE_CONTAINER_ONE_TO_ONE_H

#include "common.h"
#include "sfinae.h"

#include "../base.h"

#include "../../TypeSystem/optional.h"
#include "../../Bricks/util/comparators.h"  // For `CurrentHashFunction`.

namespace current {
namespace storage {
namespace container {

template <typename T,
          typename UPDATE_EVENT,
          typename DELETE_EVENT,
          template <typename...> class ROW_MAP,
          template <typename...> class COL_MAP>
class GenericOneToOne {
 public:
  using row_t = sfinae::ENTRY_ROW_TYPE<T>;
  using col_t = sfinae::ENTRY_COL_TYPE<T>;
  using key_t = std::pair<row_t, col_t>;
  using elements_map_t = std::unordered_map<key_t, std::unique_ptr<T>, CurrentHashFunction<key_t>>;
  using forward_map_t = ROW_MAP<row_t, const T*>;
  using transposed_map_t = COL_MAP<col_t, const T*>;
  using rest_behavior_t = rest::behavior::Matrix;

  explicit GenericOneToOne(MutationJournal& journal) : journal_(journal) {}

  bool Empty() const { return map_.empty(); }
  size_t Size() const { return map_.size(); }

  // Adds specified object and overwrites existing one if it has the same row and col.
  // Removes all other existing objects with the same row or col.
  void Add(const T& object) {
    const auto row = sfinae::GetRow(object);
    const auto col = sfinae::GetCol(object);
    const auto key = std::make_pair(row, col);
    const auto it = map_.find(key);
    if (it != map_.end()) {
      const T& previous_object = *(it->second);
      journal_.LogMutation(UPDATE_EVENT(object),
                           [this, key, previous_object]() { DoAdd(key, previous_object); });
    } else {
      const auto it_row = forward_.find(row);
      const auto it_col = transposed_.find(col);
      const bool row_occupied = (it_row != forward_.end());
      const bool col_occupied = (it_col != transposed_.end());
      if (row_occupied && col_occupied) {
        const T& previous_object_same_row = *(it_row->second);
        const T& previous_object_same_col = *(it_col->second);
        const auto key_same_row = std::make_pair(row, sfinae::GetCol(previous_object_same_row));
        const auto key_same_col = std::make_pair(sfinae::GetRow(previous_object_same_col), col);
        journal_.LogMutation(DELETE_EVENT(previous_object_same_row),
                             [this, key_same_row, previous_object_same_row]() {
                               DoAdd(key_same_row, previous_object_same_row);
                             });
        journal_.LogMutation(DELETE_EVENT(previous_object_same_col),
                             [this, key_same_col, previous_object_same_col]() {
                               DoAdd(key_same_col, previous_object_same_col);
                             });
        DoErase(key_same_row);
        DoErase(key_same_col);
      } else if (row_occupied || col_occupied) {
        const T& previous_object = row_occupied ? *(it_row->second) : *(it_col->second);
        const auto previous_key =
            std::make_pair(sfinae::GetRow(previous_object), sfinae::GetCol(previous_object));
        journal_.LogMutation(DELETE_EVENT(previous_object),
                             [this, previous_key, previous_object]() { DoAdd(previous_key, previous_object); });
        DoErase(previous_key);
      }
      journal_.LogMutation(UPDATE_EVENT(object), [this, key]() { DoErase(key); });
    }
    DoAdd(key, object);
  }

  void Erase(const key_t& key) {
    const auto it = map_.find(key);
    if (it != map_.end()) {
      const T& previous_object = *(it->second);
      journal_.LogMutation(DELETE_EVENT(previous_object),
                           [this, key, previous_object]() { DoAdd(key, previous_object); });
      DoErase(key);
    }
  }
  void Erase(sfinae::CF<row_t> row, sfinae::CF<col_t> col) { Erase(std::make_pair(row, col)); }

  void EraseRow(sfinae::CF<row_t> row) {
    const auto it = forward_.find(row);
    if (it != forward_.end()) {
      const T previous_object = *(it->second);
      const auto key = std::make_pair(row, sfinae::GetCol(previous_object));
      journal_.LogMutation(DELETE_EVENT(previous_object),
                           [this, key, previous_object]() { DoAdd(key, previous_object); });
      DoErase(key);
    }
  }

  void EraseCol(sfinae::CF<col_t> col) {
    const auto it = transposed_.find(col);
    if (it != transposed_.end()) {
      const T previous_object = *(it->second);
      const auto key = std::make_pair(sfinae::GetRow(previous_object), col);
      journal_.LogMutation(DELETE_EVENT(previous_object),
                           [this, key, previous_object]() { DoAdd(key, previous_object); });
      DoErase(key);
    }
  }

  ImmutableOptional<T> operator[](const key_t& key) const {
    const auto it = map_.find(key);
    if (it != map_.end()) {
      return ImmutableOptional<T>(FromBarePointer(), it->second.get());
    } else {
      return nullptr;
    }
  }
  ImmutableOptional<T> Get(sfinae::CF<row_t> row, sfinae::CF<col_t> col) const {
    return operator[](std::make_pair(row, col));
  }
  ImmutableOptional<T> GetEntryFromRow(sfinae::CF<row_t> row) const {
    const auto it = forward_.find(row);
    if (it != forward_.end()) {
      return ImmutableOptional<T>(FromBarePointer(), it->second);
    } else {
      return nullptr;
    }
  }
  ImmutableOptional<T> GetEntryFromCol(sfinae::CF<col_t> col) const {
    const auto it = transposed_.find(col);
    if (it != transposed_.end()) {
      return ImmutableOptional<T>(FromBarePointer(), it->second);
    } else {
      return nullptr;
    }
  }

  bool DoesNotConflict(const key_t& key) const {
    return forward_.find(key.first) == forward_.end() && transposed_.find(key.second) == transposed_.end();
  }
  bool DoesNotConflict(sfinae::CF<row_t> row, sfinae::CF<col_t> col) const {
    return DoesNotConflict(std::make_pair(row, col));
  }

  void operator()(const UPDATE_EVENT& e) {
    const auto row = sfinae::GetRow(e.data);
    const auto col = sfinae::GetCol(e.data);
    DoAdd(std::make_pair(row, col), e.data);
  }
  void operator()(const DELETE_EVENT& e) { DoErase(std::make_pair(e.key.first, e.key.second)); }

<<<<<<< HEAD
  template <typename MAP>
=======
  template <typename T_MAP>
  struct Iterator final {
    using T_ITERATOR = typename T_MAP::const_iterator;
    using T_KEY = typename T_MAP::key_type;
    T_ITERATOR iterator_;
    explicit Iterator(T_ITERATOR iterator) : iterator_(iterator) {}
    void operator++() { ++iterator_; }
    bool operator==(const Iterator& rhs) const { return iterator_ == rhs.iterator_; }
    bool operator!=(const Iterator& rhs) const { return !operator==(rhs); }
    sfinae::CF<T_KEY> key() const { return iterator_->first; }
    const T& operator*() const { return *iterator_->second; }
    const T* operator->() const { return iterator_->second; }
  };

  template <typename T_MAP>
>>>>>>> 11433238
  struct MapAccessor final {
    using key_t = typename MAP::key_type;
    const MAP& map_;

<<<<<<< HEAD
    struct Iterator final {
      using iterator_t = typename MAP::const_iterator;
      iterator_t iterator_;
      explicit Iterator(iterator_t iterator) : iterator_(iterator) {}
      void operator++() { ++iterator_; }
      bool operator==(const Iterator& rhs) const { return iterator_ == rhs.iterator_; }
      bool operator!=(const Iterator& rhs) const { return !operator==(rhs); }
      sfinae::CF<key_t> key() const { return iterator_->first; }
      const T& operator*() const { return *iterator_->second; }
      const T* operator->() const { return iterator_->second; }
    };

    explicit MapAccessor(const MAP& map) : map_(map) {}
=======
    explicit MapAccessor(const T_MAP& map) : map_(map) {}
>>>>>>> 11433238

    bool Empty() const { return map_.empty(); }

    size_t Size() const { return map_.size(); }

    bool Has(const key_t& x) const { return map_.find(x) != map_.end(); }

    Iterator<T_MAP> begin() const { return Iterator<T_MAP>(map_.cbegin()); }
    Iterator<T_MAP> end() const { return Iterator<T_MAP>(map_.cend()); }
  };

  const MapAccessor<forward_map_t> Rows() const { return MapAccessor<forward_map_t>(forward_); }

  const MapAccessor<transposed_map_t> Cols() const { return MapAccessor<transposed_map_t>(transposed_); }

<<<<<<< HEAD
  struct Iterator final {
    using iterator_t = typename elements_map_t::const_iterator;
    iterator_t iterator_;
    explicit Iterator(iterator_t iterator) : iterator_(iterator) {}
    void operator++() { ++iterator_; }
    bool operator==(const Iterator& rhs) const { return iterator_ == rhs.iterator_; }
    bool operator!=(const Iterator& rhs) const { return !operator==(rhs); }
    sfinae::CF<key_t> key() const { return iterator_->first; }
    const T& operator*() const { return *iterator_->second; }
    const T* operator->() const { return iterator_->second; }
  };
  Iterator begin() const { return Iterator(map_.begin()); }
  Iterator end() const { return Iterator(map_.end()); }
=======
  Iterator<T_ELEMENTS_MAP> begin() const { return Iterator<T_ELEMENTS_MAP>(map_.begin()); }
  Iterator<T_ELEMENTS_MAP> end() const { return Iterator<T_ELEMENTS_MAP>(map_.end()); }
>>>>>>> 11433238

 private:
  void DoErase(const key_t& key) {
    forward_.erase(key.first);
    transposed_.erase(key.second);
    map_.erase(key);
  }

  void DoAdd(const key_t& key, const T& object) {
    auto& placeholder = map_[key];
    placeholder = std::make_unique<T>(object);
    forward_[key.first] = placeholder.get();
    transposed_[key.second] = placeholder.get();
  }

  elements_map_t map_;
  forward_map_t forward_;
  transposed_map_t transposed_;
  MutationJournal& journal_;
};

template <typename T, typename UPDATE_EVENT, typename DELETE_EVENT>
using UnorderedOneToOne = GenericOneToOne<T, UPDATE_EVENT, DELETE_EVENT, Unordered, Unordered>;

template <typename T, typename UPDATE_EVENT, typename DELETE_EVENT>
using OrderedOneToOne = GenericOneToOne<T, UPDATE_EVENT, DELETE_EVENT, Ordered, Ordered>;

}  // namespace container

template <typename T, typename E1, typename E2>  // Entry, update event, delete event.
struct StorageFieldTypeSelector<container::UnorderedOneToOne<T, E1, E2>> {
  static const char* HumanReadableName() { return "UnorderedOneToOne"; }
};

template <typename T, typename E1, typename E2>  // Entry, update event, delete event.
struct StorageFieldTypeSelector<container::OrderedOneToOne<T, E1, E2>> {
  static const char* HumanReadableName() { return "OrderedOneToOne"; }
};

}  // namespace storage
}  // namespace current

using current::storage::container::UnorderedOneToOne;
using current::storage::container::OrderedOneToOne;

#endif  // CURRENT_STORAGE_CONTAINER_ONE_TO_ONE_H<|MERGE_RESOLUTION|>--- conflicted
+++ resolved
@@ -50,7 +50,7 @@
   using elements_map_t = std::unordered_map<key_t, std::unique_ptr<T>, CurrentHashFunction<key_t>>;
   using forward_map_t = ROW_MAP<row_t, const T*>;
   using transposed_map_t = COL_MAP<col_t, const T*>;
-  using rest_behavior_t = rest::behavior::Matrix;
+  using t_rest_behavior = rest::behavior::Matrix;
 
   explicit GenericOneToOne(MutationJournal& journal) : journal_(journal) {}
 
@@ -176,64 +176,10 @@
   }
   void operator()(const DELETE_EVENT& e) { DoErase(std::make_pair(e.key.first, e.key.second)); }
 
-<<<<<<< HEAD
   template <typename MAP>
-=======
-  template <typename T_MAP>
   struct Iterator final {
-    using T_ITERATOR = typename T_MAP::const_iterator;
-    using T_KEY = typename T_MAP::key_type;
-    T_ITERATOR iterator_;
-    explicit Iterator(T_ITERATOR iterator) : iterator_(iterator) {}
-    void operator++() { ++iterator_; }
-    bool operator==(const Iterator& rhs) const { return iterator_ == rhs.iterator_; }
-    bool operator!=(const Iterator& rhs) const { return !operator==(rhs); }
-    sfinae::CF<T_KEY> key() const { return iterator_->first; }
-    const T& operator*() const { return *iterator_->second; }
-    const T* operator->() const { return iterator_->second; }
-  };
-
-  template <typename T_MAP>
->>>>>>> 11433238
-  struct MapAccessor final {
+    using iterator_t = typename MAP::const_iterator;
     using key_t = typename MAP::key_type;
-    const MAP& map_;
-
-<<<<<<< HEAD
-    struct Iterator final {
-      using iterator_t = typename MAP::const_iterator;
-      iterator_t iterator_;
-      explicit Iterator(iterator_t iterator) : iterator_(iterator) {}
-      void operator++() { ++iterator_; }
-      bool operator==(const Iterator& rhs) const { return iterator_ == rhs.iterator_; }
-      bool operator!=(const Iterator& rhs) const { return !operator==(rhs); }
-      sfinae::CF<key_t> key() const { return iterator_->first; }
-      const T& operator*() const { return *iterator_->second; }
-      const T* operator->() const { return iterator_->second; }
-    };
-
-    explicit MapAccessor(const MAP& map) : map_(map) {}
-=======
-    explicit MapAccessor(const T_MAP& map) : map_(map) {}
->>>>>>> 11433238
-
-    bool Empty() const { return map_.empty(); }
-
-    size_t Size() const { return map_.size(); }
-
-    bool Has(const key_t& x) const { return map_.find(x) != map_.end(); }
-
-    Iterator<T_MAP> begin() const { return Iterator<T_MAP>(map_.cbegin()); }
-    Iterator<T_MAP> end() const { return Iterator<T_MAP>(map_.cend()); }
-  };
-
-  const MapAccessor<forward_map_t> Rows() const { return MapAccessor<forward_map_t>(forward_); }
-
-  const MapAccessor<transposed_map_t> Cols() const { return MapAccessor<transposed_map_t>(transposed_); }
-
-<<<<<<< HEAD
-  struct Iterator final {
-    using iterator_t = typename elements_map_t::const_iterator;
     iterator_t iterator_;
     explicit Iterator(iterator_t iterator) : iterator_(iterator) {}
     void operator++() { ++iterator_; }
@@ -243,12 +189,30 @@
     const T& operator*() const { return *iterator_->second; }
     const T* operator->() const { return iterator_->second; }
   };
-  Iterator begin() const { return Iterator(map_.begin()); }
-  Iterator end() const { return Iterator(map_.end()); }
-=======
-  Iterator<T_ELEMENTS_MAP> begin() const { return Iterator<T_ELEMENTS_MAP>(map_.begin()); }
-  Iterator<T_ELEMENTS_MAP> end() const { return Iterator<T_ELEMENTS_MAP>(map_.end()); }
->>>>>>> 11433238
+
+  template <typename MAP>
+  struct MapAccessor final {
+    using key_t = typename MAP::key_type;
+    const MAP& map_;
+
+    explicit MapAccessor(const MAP& map) : map_(map) {}
+
+    bool Empty() const { return map_.empty(); }
+
+    size_t Size() const { return map_.size(); }
+
+    bool Has(const key_t& x) const { return map_.find(x) != map_.end(); }
+
+    Iterator<MAP> begin() const { return Iterator<MAP>(map_.cbegin()); }
+    Iterator<MAP> end() const { return Iterator<MAP>(map_.cend()); }
+  };
+
+  const MapAccessor<forward_map_t> Rows() const { return MapAccessor<forward_map_t>(forward_); }
+
+  const MapAccessor<transposed_map_t> Cols() const { return MapAccessor<transposed_map_t>(transposed_); }
+
+  Iterator<elements_map_t> begin() const { return Iterator<elements_map_t>(map_.begin()); }
+  Iterator<elements_map_t> end() const { return Iterator<elements_map_t>(map_.end()); }
 
  private:
   void DoErase(const key_t& key) {
