/*******************************************************************************
The MIT License (MIT)

Copyright (c) 2014 Dmitry "Dima" Korolev <dmitry.korolev@gmail.com>

Permission is hereby granted, free of charge, to any person obtaining a copy
of this software and associated documentation files (the "Software"), to deal
in the Software without restriction, including without limitation the rights
to use, copy, modify, merge, publish, distribute, sublicense, and/or sell
copies of the Software, and to permit persons to whom the Software is
furnished to do so, subject to the following conditions:

The above copyright notice and this permission notice shall be included in all
copies or substantial portions of the Software.

THE SOFTWARE IS PROVIDED "AS IS", WITHOUT WARRANTY OF ANY KIND, EXPRESS OR
IMPLIED, INCLUDING BUT NOT LIMITED TO THE WARRANTIES OF MERCHANTABILITY,
FITNESS FOR A PARTICULAR PURPOSE AND NONINFRINGEMENT. IN NO EVENT SHALL THE
AUTHORS OR COPYRIGHT HOLDERS BE LIABLE FOR ANY CLAIM, DAMAGES OR OTHER
LIABILITY, WHETHER IN AN ACTION OF CONTRACT, TORT OR OTHERWISE, ARISING FROM,
OUT OF OR IN CONNECTION WITH THE SOFTWARE OR THE USE OR OTHER DEALINGS IN THE
SOFTWARE.
*******************************************************************************/

#include "../../port.h"

#include "docu/client/docu_02httpclient_01_test.cc"
#include "docu/client/docu_02httpclient_02_test.cc"

#include "docu/server/docu_03httpserver_01_test.cc"
#include "docu/server/docu_03httpserver_02_test.cc"
#include "docu/server/docu_03httpserver_03_test.cc"
#include "docu/server/docu_03httpserver_04_test.cc"
#include "docu/server/docu_03httpserver_05_test.cc"

#include <string>

#include "api.h"

#include "../url/url.h"

#include "../../typesystem/struct.h"

#include "../../bricks/dflags/dflags.h"
#include "../../bricks/strings/join.h"
#include "../../bricks/strings/printf.h"
#include "../../bricks/util/singleton.h"
#include "../../bricks/file/file.h"
#include "../../bricks/exception.h"

#include "../../3rdparty/gtest/gtest-main-with-dflags.h"

using std::string;

using current::strings::Printf;
using current::Singleton;
using current::FileSystem;
using current::FileException;

using current::net::Connection;
using current::net::HTTPResponseCodeValue;
using current::net::http::Headers;

using current::net::DefaultInternalServerErrorMessage;
using current::net::DefaultNotFoundMessage;
using current::net::DefaultMethodNotAllowedMessage;

using current::net::HTTPRedirectNotAllowedException;
using current::net::HTTPRedirectLoopException;
using current::net::SocketResolveAddressException;

using namespace current::http;

DEFINE_int32(net_api_test_port,
             PickPortForUnitTest(),
             "Local port to use for the test API-based HTTP server. NOTE: This port should be different from "
             "ports in other network-based tests, since API-driven HTTP server will hold it open for the whole "
             "lifetime of the binary.");
DEFINE_int32(net_api_test_port_secondary,
             PickPortForUnitTest(),
             "Local port to use for the test API-based HTTP server for multi-port tests. NOTE: This port should be "
             "different from "
             "ports in other network-based tests, since API-driven HTTP server will hold it open for the whole "
             "lifetime of the binary.");
DEFINE_string(net_api_test_tmpdir, ".current", "Local path for the test to create temporary files in.");

CURRENT_STRUCT(HTTPAPITestObject) {
  CURRENT_FIELD(number, int32_t);
  CURRENT_FIELD(text, std::string);
  CURRENT_FIELD(array, std::vector<int>);
  CURRENT_DEFAULT_CONSTRUCTOR(HTTPAPITestObject) : number(42), text("text"), array({1, 2, 3}) {}
};

#if !defined(CURRENT_COVERAGE_REPORT_MODE) && !defined(CURRENT_WINDOWS)
TEST(ArchitectureTest, CURRENT_ARCH_UNAME_AS_IDENTIFIER) { ASSERT_EQ(CURRENT_ARCH_UNAME, FLAGS_current_runtime_arch); }
#endif

// Test the features of HTTP server.
TEST(HTTPAPI, Register) {
  const auto scope = HTTP(FLAGS_net_api_test_port).Register("/get", [](Request r) { r("OK"); });
  ASSERT_THROW(HTTP(FLAGS_net_api_test_port).Register("/get", nullptr), HandlerAlreadyExistsException);
  const string url = Printf("http://localhost:%d/get", FLAGS_net_api_test_port);
  const auto response = HTTP(GET(url));
  EXPECT_EQ(200, static_cast<int>(response.code));
  EXPECT_EQ("OK", response.body);
  EXPECT_EQ(url, response.url);
  EXPECT_EQ(1u, HTTP(FLAGS_net_api_test_port).PathHandlersCount());
}

TEST(HTTPAPI, RegisterExceptions) {
  ASSERT_THROW(HTTP(FLAGS_net_api_test_port).Register("no_slash", nullptr), PathDoesNotStartWithSlash);
  ASSERT_THROW(HTTP(FLAGS_net_api_test_port).Register("/wrong_slash/", nullptr), PathEndsWithSlash);
  // The curly brackets are not necessarily wrong, but `URL::IsPathValidToRegister()` is `false` for them.
  ASSERT_THROW(HTTP(FLAGS_net_api_test_port).Register("/{}", nullptr), PathContainsInvalidCharacters);
}

TEST(HTTPAPI, RegisterWithURLPathParams) {
  const auto handler = [](Request r) {
    r(r.url.path + " (" + current::strings::Join(r.url_path_args, ", ") + ") " +
      (r.url_path_had_trailing_slash ? "url_path_had_trailing_slash" : ""));
  };

  const auto scope = HTTP(FLAGS_net_api_test_port).Register("/", URLPathArgs::CountMask::Any, handler) +
                     HTTP(FLAGS_net_api_test_port)
                         .Register("/user", URLPathArgs::CountMask::One | URLPathArgs::CountMask::Two, handler) +
                     HTTP(FLAGS_net_api_test_port).Register("/user/a", URLPathArgs::CountMask::One, handler) +
                     HTTP(FLAGS_net_api_test_port).Register("/user/a/1", URLPathArgs::CountMask::None, handler);

  ASSERT_THROW(HTTP(FLAGS_net_api_test_port).Register("/", handler), HandlerAlreadyExistsException);
  ASSERT_THROW(HTTP(FLAGS_net_api_test_port).Register("/user", URLPathArgs::CountMask::Two, handler),
               HandlerAlreadyExistsException);
  ASSERT_THROW(HTTP(FLAGS_net_api_test_port).Register("/user/a", URLPathArgs::CountMask::One, handler),
               HandlerAlreadyExistsException);
  ASSERT_THROW(HTTP(FLAGS_net_api_test_port).Register("/user/a/1", handler), HandlerAlreadyExistsException);

  const auto run = [](const std::string& path) -> std::string {
    return HTTP(GET(Printf("http://localhost:%d", FLAGS_net_api_test_port) + path)).body;
  };

  EXPECT_EQ("/ () url_path_had_trailing_slash", run("/"));
  EXPECT_EQ("/ (foo) ", run("/foo"));
  EXPECT_EQ("/ (foo) url_path_had_trailing_slash", run("/foo/"));
  EXPECT_EQ("/ (foo, bar) ", run("/foo/bar"));
  EXPECT_EQ("/ (foo, bar) url_path_had_trailing_slash", run("/foo/bar/"));
  EXPECT_EQ("/ (user) ", run("/user"));
  EXPECT_EQ("/ (user) url_path_had_trailing_slash", run("/user/"));

  EXPECT_EQ("/ () url_path_had_trailing_slash", run("//"));
  EXPECT_EQ("/ () url_path_had_trailing_slash", run("///"));

  EXPECT_EQ("/user (a) ", run("/user/a"));
  EXPECT_EQ("/user (a) url_path_had_trailing_slash", run("/user/a/"));
  EXPECT_EQ("/user (a) ", run("/user///a"));
  EXPECT_EQ("/user (a) url_path_had_trailing_slash", run("/user///a///"));

  EXPECT_EQ("/user (x, y) ", run("/user/x/y"));
  EXPECT_EQ("/user (x, y) url_path_had_trailing_slash", run("/user/x/y/"));
  EXPECT_EQ("/user (x, y) ", run("/user///x//y"));
  EXPECT_EQ("/user (x, y) url_path_had_trailing_slash", run("/user///x//y//"));

  EXPECT_EQ("/user/a (0) ", run("/user/a/0"));
  EXPECT_EQ("/user/a (0) url_path_had_trailing_slash", run("/user/a/0/"));

  EXPECT_EQ("/user/a/1 () ", run("/user/a/1"));
  EXPECT_EQ("/user/a/1 () url_path_had_trailing_slash", run("/user/a/1/"));

  EXPECT_EQ("/user/a (2) ", run("/user/a/2"));
  EXPECT_EQ("/user/a (2) url_path_had_trailing_slash", run("/user/a/2/"));

  EXPECT_EQ("/ (user, a, 1, blah) ", run("/user/a/1/blah"));
  EXPECT_EQ("/ (user, a, 1, blah) url_path_had_trailing_slash", run("/user/a/1/blah/"));

  EXPECT_EQ("bar%20baz", URL::EncodeURIComponent("bar baz"));
  EXPECT_EQ("bar%2Fbaz", URL::EncodeURIComponent("bar/baz"));

  EXPECT_EQ("/ (foo, bar baz, meh) ", run("/foo/bar%20baz/meh"));
  EXPECT_EQ("/ (foo, bar/baz, meh) ", run("/foo/bar%2fbaz/meh"));
  EXPECT_EQ("/ (foo, bar/baz, meh) ", run("/foo/bar%2Fbaz/meh"));
}

TEST(HTTPAPI, ComposeURLPathWithURLPathArgs) {
  const auto handler = [](Request r) {
    r(r.url.path + " (" + r.url_path_args.ComposeURLPathFromArgs() + ", " + r.url_path_args.ComposeURLPath() + ")");
  };

  const auto scope = HTTP(FLAGS_net_api_test_port).Register("/", URLPathArgs::CountMask::Any, handler) +
                     HTTP(FLAGS_net_api_test_port)
                         .Register("/user", URLPathArgs::CountMask::One | URLPathArgs::CountMask::Two, handler) +
                     HTTP(FLAGS_net_api_test_port).Register("/user/a", URLPathArgs::CountMask::One, handler) +
                     HTTP(FLAGS_net_api_test_port).Register("/user/a/1", URLPathArgs::CountMask::None, handler);

  const auto run = [](const std::string& path) -> std::string {
    return HTTP(GET(Printf("http://localhost:%d", FLAGS_net_api_test_port) + path)).body;
  };

  EXPECT_EQ("/ (/, /)", run("/"));
  EXPECT_EQ("/ (/foo, /foo)", run("/foo"));
  EXPECT_EQ("/ (/foo, /foo)", run("/foo/"));
  EXPECT_EQ("/ (/foo/bar, /foo/bar)", run("/foo/bar"));
  EXPECT_EQ("/ (/foo/bar, /foo/bar)", run("/foo/bar/"));
  EXPECT_EQ("/ (/user, /user)", run("/user"));
  EXPECT_EQ("/ (/user, /user)", run("/user/"));

  EXPECT_EQ("/ (/, /)", run("//"));
  EXPECT_EQ("/ (/, /)", run("///"));

  EXPECT_EQ("/user (/a, /user/a)", run("/user/a"));
  EXPECT_EQ("/user (/a, /user/a)", run("/user/a/"));
  EXPECT_EQ("/user (/a, /user/a)", run("/user///a"));
  EXPECT_EQ("/user (/a, /user/a)", run("/user///a///"));

  EXPECT_EQ("/user (/x/y, /user/x/y)", run("/user/x/y"));
  EXPECT_EQ("/user (/x/y, /user/x/y)", run("/user/x/y/"));
  EXPECT_EQ("/user (/x/y, /user/x/y)", run("/user///x//y"));
  EXPECT_EQ("/user (/x/y, /user/x/y)", run("/user///x//y//"));

  EXPECT_EQ("/user/a (/0, /user/a/0)", run("/user/a/0"));
  EXPECT_EQ("/user/a (/0, /user/a/0)", run("/user/a/0/"));

  EXPECT_EQ("/user/a/1 (/, /user/a/1)", run("/user/a/1"));
  EXPECT_EQ("/user/a/1 (/, /user/a/1)", run("/user/a/1/"));

  EXPECT_EQ("/user/a (/2, /user/a/2)", run("/user/a/2"));
  EXPECT_EQ("/user/a (/2, /user/a/2)", run("/user/a/2/"));

  EXPECT_EQ("/ (/user/a/1/blah, /user/a/1/blah)", run("/user/a/1/blah"));
  EXPECT_EQ("/ (/user/a/1/blah, /user/a/1/blah)", run("/user/a/1/blah/"));
}

TEST(HTTPAPI, ScopeLeftHangingThrowsAnException) {
  const string url = Printf("http://localhost:%d/foo", FLAGS_net_api_test_port);

  HTTP(FLAGS_net_api_test_port).Register("/foo", [](Request r) { r("bar"); });
  // DIMA
  // ASSERT_THROW(HTTP(FLAGS_net_api_test_port).UnRegister("/foo"), HandlerDoesNotExistException);
}

TEST(HTTPAPI, ScopedUnRegister) {
  const string url = Printf("http://localhost:%d/foo", FLAGS_net_api_test_port);

  {
    EXPECT_EQ(0u, HTTP(FLAGS_net_api_test_port).PathHandlersCount());
    HTTPRoutesScope registerer = HTTP(FLAGS_net_api_test_port).Register("/foo", [](Request r) { r("bar"); });
    EXPECT_EQ(1u, HTTP(FLAGS_net_api_test_port).PathHandlersCount());

    EXPECT_EQ(200, static_cast<int>(HTTP(GET(url)).code));
    EXPECT_EQ("bar", HTTP(GET(url)).body);
  }

  {
    EXPECT_EQ(0u, HTTP(FLAGS_net_api_test_port).PathHandlersCount());
    HTTPRoutesScope registerer;
    registerer += HTTP(FLAGS_net_api_test_port).Register("/foo", [](Request r) { r("baz"); });
    EXPECT_EQ(1u, HTTP(FLAGS_net_api_test_port).PathHandlersCount());

    EXPECT_EQ(200, static_cast<int>(HTTP(GET(url)).code));
    EXPECT_EQ("baz", HTTP(GET(url)).body);
  }

  {
    EXPECT_EQ(0u, HTTP(FLAGS_net_api_test_port).PathHandlersCount());
    EXPECT_EQ(404, static_cast<int>(HTTP(GET(url)).code));
  }
}

TEST(HTTPAPI, ScopeCanBeAssignedNullPtr) {
  auto scope = HTTP(FLAGS_net_api_test_port).Register("/are_we_there_yet", [](Request r) { r("So far."); });
  const string url = Printf("http://localhost:%d/are_we_there_yet", FLAGS_net_api_test_port);
  EXPECT_EQ(200, static_cast<int>(HTTP(GET(url)).code));
  scope = nullptr;
  EXPECT_EQ(404, static_cast<int>(HTTP(GET(url)).code));
}

TEST(HTTPAPI, URLParameters) {
  const auto scope = HTTP(FLAGS_net_api_test_port).Register("/query", [](Request r) { r("x=" + r.url.query["x"]); });
  EXPECT_EQ("x=", HTTP(GET(Printf("http://localhost:%d/query", FLAGS_net_api_test_port))).body);
  EXPECT_EQ("x=42", HTTP(GET(Printf("http://localhost:%d/query?x=42", FLAGS_net_api_test_port))).body);
  EXPECT_EQ("x=test passed",
            HTTP(GET(Printf("http://localhost:%d/query?x=test+passed", FLAGS_net_api_test_port))).body);
  EXPECT_EQ("x=test passed",
            HTTP(GET(Printf("http://localhost:%d/query?x=test%%20passed", FLAGS_net_api_test_port))).body);
  EXPECT_EQ("x=test/passed",
            HTTP(GET(Printf("http://localhost:%d/query?x=test%%2fpassed", FLAGS_net_api_test_port))).body);
  EXPECT_EQ("x=test/passed",
            HTTP(GET(Printf("http://localhost:%d/query?x=test%%2Fpassed", FLAGS_net_api_test_port))).body);
}

TEST(HTTPAPI, InvalidHEXInURLParameters) {
  const auto scope = HTTP(FLAGS_net_api_test_port).Register("/qod", [](Request r) { r("wtf=" + r.url.query["wtf"]); });
  {
    const auto ok1 = HTTP(GET(Printf("http://localhost:%d/qod?wtf=OK", FLAGS_net_api_test_port)));
    EXPECT_EQ("wtf=OK", ok1.body);
    EXPECT_EQ(200, static_cast<int>(ok1.code));
  }
  {
    // Hexadecimal `4F4B` is 'OK'. Test both uppercase and lowercase.
    const auto ok2 = HTTP(GET(Printf("http://localhost:%d/qod?wtf=%%4F%%4b", FLAGS_net_api_test_port)));
    EXPECT_EQ("wtf=OK", ok2.body);
    EXPECT_EQ(200, static_cast<int>(ok2.code));
  }
  {
    // The presence of `%OK`, which is obviously wrong HEX code, in the URL should not kill the server.
    const auto ok3 = HTTP(GET(Printf("http://localhost:%d/qod?wtf=%%OK", FLAGS_net_api_test_port)));
    EXPECT_EQ(Printf("wtf=%%OK"), ok3.body);
    EXPECT_EQ(200, static_cast<int>(ok3.code));
  }
}

TEST(HTTPAPI, HeadersAndCookies) {
  const auto scope = HTTP(FLAGS_net_api_test_port)
                         .Register("/headers_and_cookies",
                                   [](Request r) {
                                     EXPECT_TRUE(r.headers.Has("Header1"));
                                     EXPECT_TRUE(r.headers.Has("Header2"));
                                     EXPECT_EQ("foo", r.headers["Header1"].value);
                                     EXPECT_EQ("bar", r.headers["Header2"].value);
                                     EXPECT_EQ("x=1; y=2", r.headers.CookiesAsString());
                                     Response response("OK");
                                     response.headers.Set("X-Current-H1", "header1");
                                     response.SetCookie("cookie1", "value1");
                                     response.headers.Set("X-Current-H2", "header2");
                                     response.SetCookie("cookie2", "value2");
                                     r(response);
                                   });
  const auto response = HTTP(GET(Printf("http://localhost:%d/headers_and_cookies", FLAGS_net_api_test_port))
                                 .SetHeader("Header1", "foo")
                                 .SetCookie("x", "1")
                                 .SetCookie("y", "2")
                                 .SetHeader("Header2", "bar"));
  EXPECT_EQ("OK", response.body);
  EXPECT_TRUE(response.headers.Has("X-Current-H1"));
  EXPECT_TRUE(response.headers.Has("X-Current-H2"));
  EXPECT_EQ("header1", response.headers.Get("X-Current-H1"));
  EXPECT_EQ("header2", response.headers.Get("X-Current-H2"));
  EXPECT_EQ("cookie1=value1; cookie2=value2", response.headers.CookiesAsString());
}

TEST(HTTPAPI, ConnectionIPAndPort) {
  const auto scope = HTTP(FLAGS_net_api_test_port)
                         .Register("/foo",
                                   [](Request r) {
                                     const auto& c = r.connection;
                                     EXPECT_EQ("127.0.0.1", c.LocalIPAndPort().ip);
                                     EXPECT_EQ(FLAGS_net_api_test_port, c.LocalIPAndPort().port);
                                     EXPECT_EQ("127.0.0.1", c.RemoteIPAndPort().ip);
                                     EXPECT_LT(0, c.RemoteIPAndPort().port);
                                     r("bar", HTTPResponseCode.OK);
                                   });
  const string url = Printf("http://localhost:%d/foo", FLAGS_net_api_test_port);
  const auto response = HTTP(GET(url));
  EXPECT_EQ(200, static_cast<int>(response.code));
  EXPECT_EQ("bar", response.body);
  EXPECT_EQ(url, response.url);
  EXPECT_EQ(1u, HTTP(FLAGS_net_api_test_port).PathHandlersCount());
}

TEST(HTTPAPI, RespondsWithString) {
  const auto scope =
      HTTP(FLAGS_net_api_test_port)
          .Register("/responds_with_string",
                    [](Request r) {
                      r("test_string", HTTPResponseCode.OK, Headers({{"foo", "bar"}}), "application/json");
                    });
  const string url = Printf("http://localhost:%d/responds_with_string", FLAGS_net_api_test_port);
  const auto response = HTTP(GET(url));
  EXPECT_EQ(200, static_cast<int>(response.code));
  EXPECT_EQ("bar", response.headers.Get("foo"));
  EXPECT_EQ("test_string", response.body);
  EXPECT_EQ(url, response.url);
  EXPECT_EQ(1u, HTTP(FLAGS_net_api_test_port).PathHandlersCount());
}

TEST(HTTPAPI, RespondsWithObject) {
  const auto scope = HTTP(FLAGS_net_api_test_port)
                         .Register("/responds_with_object",
                                   [](Request r) {
                                     r(HTTPAPITestObject(),
                                       HTTPResponseCode.OK,
                                       Headers({{"foo", "bar"}}),
                                       "application/json");
                                   });
  const string url = Printf("http://localhost:%d/responds_with_object", FLAGS_net_api_test_port);
  const auto response = HTTP(GET(url));
  EXPECT_EQ(200, static_cast<int>(response.code));
  EXPECT_EQ("{\"number\":42,\"text\":\"text\",\"array\":[1,2,3]}\n", response.body);
  EXPECT_EQ(url, response.url);
  EXPECT_EQ(1u, HTTP(FLAGS_net_api_test_port).PathHandlersCount());
}

struct GoodStuff : IHasDoRespondViaHTTP {
  void DoRespondViaHTTP(Request r) const override {
    r("Good stuff.", HTTPResponseCode(762));  // https://github.com/joho/7XX-rfc
  }
};

TEST(HTTPAPI, RespondsWithCustomObject) {
  const auto scope = HTTP(FLAGS_net_api_test_port).Register("/dude_this_is_awesome", [](Request r) { r(GoodStuff()); });
  const string url = Printf("http://localhost:%d/dude_this_is_awesome", FLAGS_net_api_test_port);
  const auto response = HTTP(GET(url));
  EXPECT_EQ(762, static_cast<int>(response.code));
  EXPECT_EQ("Good stuff.", response.body);
  EXPECT_EQ(url, response.url);
  EXPECT_EQ(1u, HTTP(FLAGS_net_api_test_port).PathHandlersCount());
}

TEST(HTTPAPI, HandlesRespondTwiceWithString) {
  const auto scope = HTTP(FLAGS_net_api_test_port)
                         .Register("/respond_twice",
                                   [](Request r) {
                                     r("OK");
                                     r("FAIL");
                                   });
  const string url = Printf("http://localhost:%d/respond_twice", FLAGS_net_api_test_port);
  const auto response = HTTP(GET(url));
  EXPECT_EQ(200, static_cast<int>(response.code));
  EXPECT_EQ("OK", response.body);
  EXPECT_EQ(url, response.url);
}

TEST(HTTPAPI, HandlesRespondTwiceWithResponse) {
<<<<<<< HEAD
  std::atomic_char result('.');
=======
  std::string result = "";
  std::atomic_bool result_ready(false);
>>>>>>> ed47d0da
  const auto scope = HTTP(FLAGS_net_api_test_port)
                         .Register("/respond_twice",
                                   [&result, &result_ready](Request r) {
                                     r(Response("OK", HTTPResponseCode.OK));
                                     try {
                                       r(Response("FAIL", HTTPResponseCode(762)));
<<<<<<< HEAD
                                       result = 'F';  // Fail, the second response muts throw.
                                     } catch (const current::net::AttemptedToSendHTTPResponseMoreThanOnce&) {
                                       result = 'P';  // Pass, the second response did throw.
=======
                                       result = "Error, second response did not throw.";
                                       result_ready = true;
                                     } catch (const current::net::AttemptedToSendHTTPResponseMoreThanOnce&) {
                                       result = "OK, second response did throw.";
                                       result_ready = true;
>>>>>>> ed47d0da
                                     }
                                   });
  const string url = Printf("http://localhost:%d/respond_twice", FLAGS_net_api_test_port);
  const auto response = HTTP(GET(url));
  while (result == '.') {
    // Must wait until the second response is attempted to be sent.
    std::this_thread::yield();
  }
  EXPECT_EQ(200, static_cast<int>(response.code));
  EXPECT_EQ("OK", response.body);
  EXPECT_EQ(url, response.url);
<<<<<<< HEAD
  EXPECT_EQ('P', result);
=======

  while (!result_ready) {
    std::this_thread::yield();
  }
  EXPECT_EQ("OK, second response did throw.", result);
>>>>>>> ed47d0da
}

#if !defined(CURRENT_APPLE) || defined(CURRENT_APPLE_HTTP_CLIENT_POSIX)
// Disabled redirect tests for Apple due to implementation specifics -- M.Z.
TEST(HTTPAPI, RedirectToRelativeURL) {
  const auto scope = HTTP(FLAGS_net_api_test_port)
                         .Register("/from",
                                   [](Request r) {
                                     r("",
                                       HTTPResponseCode.Found,
                                       Headers({{"Location", "/to"}}),
                                       current::net::constants::kDefaultHTMLContentType);
                                   }) +
                     HTTP(FLAGS_net_api_test_port).Register("/to", [](Request r) { r("Done."); });
  // Redirect not allowed by default.
  ASSERT_THROW(HTTP(GET(Printf("http://localhost:%d/from", FLAGS_net_api_test_port))), HTTPRedirectNotAllowedException);
  // Redirect allowed when `.AllowRedirects()` is set.
  const auto response = HTTP(GET(Printf("http://localhost:%d/from", FLAGS_net_api_test_port)).AllowRedirects());
  EXPECT_EQ(200, static_cast<int>(response.code));
  EXPECT_EQ("Done.", response.body);
  EXPECT_EQ((
    FLAGS_net_api_test_port == 80
      ? "http://localhost/to"
      : Printf("http://localhost:%d/to", FLAGS_net_api_test_port)
  ), response.url);
}

TEST(HTTPAPI, RedirectToFullURL) {
  ASSERT_NE(FLAGS_net_api_test_port_secondary, FLAGS_net_api_test_port);
  // Need a live port for the redirect target because the HTTP client is following the redirect
  // and tries to connect to the redirect target, otherwise throws a `SocketConnectException`.
  const auto scope_redirect_to = HTTP(FLAGS_net_api_test_port_secondary).Register("/to", [](Request r) { r("Done."); });
  const auto scope =
      HTTP(FLAGS_net_api_test_port)
          .Register("/from",
                    [](Request r) {
                      r("",
                        HTTPResponseCode.Found,
                        Headers({{"Location", Printf("http://localhost:%d/to", FLAGS_net_api_test_port_secondary)}}),
                        current::net::constants::kDefaultHTMLContentType);
                    });
  // Redirect not allowed by default.
  ASSERT_THROW(HTTP(GET(Printf("http://localhost:%d/from", FLAGS_net_api_test_port))), HTTPRedirectNotAllowedException);
  // Redirect allowed when `.AllowRedirects()` is set.
  const auto response = HTTP(GET(Printf("http://localhost:%d/from", FLAGS_net_api_test_port)).AllowRedirects());
  EXPECT_EQ(200, static_cast<int>(response.code));
  EXPECT_EQ("Done.", response.body);
  EXPECT_EQ((
    FLAGS_net_api_test_port_secondary == 80
      ? "http://localhost/to"
      : Printf("http://localhost:%d/to", FLAGS_net_api_test_port_secondary)
  ), response.url);
}

#if 0
TEST(HTTPAPI, RedirectToFullURLWithoutPort) {
  // WARNING: This test requires root access to bind to the reserved port `80`.
  // Need a live port for the redirect target because the HTTP client is following the redirect
  // and tries to connect to the redirect target, otherwise throws a `SocketConnectException`.
  const uint16_t default_http_port = 80;
  const auto scope_redirect_to = HTTP(default_http_port).Register("/to", [](Request r) { r("Done."); });
  const auto scope = HTTP(FLAGS_net_api_test_port)
                         .Register("/from",
                                   [](Request r) {
                                     r("",
                                       HTTPResponseCode.Found,
                                       Headers({{"Location", "http://localhost/to"}}),
                                       current::net::constants::kDefaultHTMLContentType);
                                   });
  // Redirect not allowed by default.
  ASSERT_THROW(HTTP(GET(Printf("http://localhost:%d/from", FLAGS_net_api_test_port))), HTTPRedirectNotAllowedException);
  // Redirect allowed when `.AllowRedirects()` is set.
  const auto response = HTTP(GET(Printf("http://localhost:%d/from", FLAGS_net_api_test_port)).AllowRedirects());
  EXPECT_EQ(200, static_cast<int>(response.code));
  EXPECT_EQ("Done.", response.body);
  EXPECT_EQ("http://localhost/to", response.url);
}
#endif

TEST(HTTPAPI, RedirectLoop) {
  const auto scope = HTTP(FLAGS_net_api_test_port)
                         .Register("/p1",
                                   [](Request r) {
                                     r("",
                                       HTTPResponseCode.Found,
                                       Headers({{"Location", "/p2"}}),
                                       current::net::constants::kDefaultHTMLContentType);
                                   }) +
                     HTTP(FLAGS_net_api_test_port)
                         .Register("/p2",
                                   [](Request r) {
                                     r("",
                                       HTTPResponseCode.Found,
                                       Headers({{"Location", "/p3"}}),
                                       current::net::constants::kDefaultHTMLContentType);
                                   }) +
                     HTTP(FLAGS_net_api_test_port)
                         .Register("/p3",
                                   [](Request r) {
                                     r("",
                                       HTTPResponseCode.Found,
                                       Headers({{"Location", "/p1"}}),
                                       current::net::constants::kDefaultHTMLContentType);
                                   });
  {
    bool thrown = false;
    try {
      HTTP(GET(Printf("http://localhost:%d/p1", FLAGS_net_api_test_port)).AllowRedirects());
    } catch (HTTPRedirectLoopException& e) {
      thrown = true;
      std::string loop;
      if (FLAGS_net_api_test_port == 80) {
        loop += Printf("http://localhost/p1") + " ";
        loop += Printf("http://localhost/p2") + " ";
        loop += Printf("http://localhost/p3") + " ";
        loop += Printf("http://localhost/p1");
      } else {
        loop += Printf("http://localhost:%d/p1", FLAGS_net_api_test_port) + " ";
        loop += Printf("http://localhost:%d/p2", FLAGS_net_api_test_port) + " ";
        loop += Printf("http://localhost:%d/p3", FLAGS_net_api_test_port) + " ";
        loop += Printf("http://localhost:%d/p1", FLAGS_net_api_test_port);
      }
      EXPECT_EQ(loop, e.OriginalDescription());
    }
    EXPECT_TRUE(thrown);
  }
}
#endif

TEST(HTTPAPI, ResponseDotNotation) {
  const auto scope = HTTP(FLAGS_net_api_test_port)
                         .Register("/response_dot_notation",
                                   [](Request r) {
                                     r(Response("OK").Code(HTTPResponseCode.Created).SetHeader("X-Foo", "bar"));
                                   });
  const auto response = HTTP(GET(Printf("http://localhost:%d/response_dot_notation", FLAGS_net_api_test_port)));
  EXPECT_EQ("OK", response.body);
  EXPECT_EQ(201, static_cast<int>(response.code));
  EXPECT_TRUE(response.headers.Has("X-Foo"));
  EXPECT_EQ("bar", response.headers.Get("X-Foo"));
}

static Response BuildResponse() {
  return Response("").Code(HTTPResponseCode.NoContent).SetHeader("X-Meh", "foo");
}

TEST(HTTPAPI, ResponseDotNotationReturnedFromAFunction) {
  const auto scope = HTTP(FLAGS_net_api_test_port)
                         .Register("/response_returned_from_function",
                                   [](Request r) {
                                     r(BuildResponse());
                                   });
  const auto response =
      HTTP(GET(Printf("http://localhost:%d/response_returned_from_function", FLAGS_net_api_test_port)));
  EXPECT_EQ("", response.body);
  EXPECT_EQ(204, static_cast<int>(response.code));
  EXPECT_TRUE(response.headers.Has("X-Meh"));
  EXPECT_EQ("foo", response.headers.Get("X-Meh"));
}

TEST(HTTPAPI, FourOhFourNotFound) {
  EXPECT_EQ("<h1>NOT FOUND</h1>\n", DefaultNotFoundMessage());
  const string url = Printf("http://localhost:%d/ORLY", FLAGS_net_api_test_port);
  const auto response = HTTP(GET(url));
  EXPECT_EQ(404, static_cast<int>(response.code));
  EXPECT_EQ(DefaultNotFoundMessage(), response.body);
  EXPECT_EQ(url, response.url);
}

TEST(HTTPAPI, FourOhFiveMethodNotAllowed) {
  EXPECT_EQ("<h1>METHOD NOT ALLOWED</h1>\n", DefaultMethodNotAllowedMessage());
  const auto scope = HTTP(FLAGS_net_api_test_port)
                         .Register("/method_not_allowed",
                                   [](Request r) {
                                     r(DefaultMethodNotAllowedMessage(),
                                       HTTPResponseCode.MethodNotAllowed,
                                       current::net::http::Headers(),
                                       current::net::constants::kDefaultHTMLContentType);
                                   });
  const string url = Printf("http://localhost:%d/method_not_allowed", FLAGS_net_api_test_port);
  const auto response = HTTP(GET(url));
  EXPECT_EQ(405, static_cast<int>(response.code));
  EXPECT_EQ(DefaultMethodNotAllowedMessage(), response.body);
  EXPECT_EQ(url, response.url);
}

TEST(HTTPAPI, AnyMethodAllowed) {
  const auto scope = HTTP(FLAGS_net_api_test_port).Register("/foo", [](Request r) { r(r.method); });
  const string url = Printf("http://localhost:%d/foo", FLAGS_net_api_test_port);
  // A slightly more internal version to allow custom HTTP verb (request method).
  HTTPClientPOSIX client((current::http::impl::HTTPRedirectHelper::ConstructionParams()));
  client.request_method_ = "ANYTHING";
  client.request_url_ = url;
  ASSERT_TRUE(client.Go());
  // The current behavior does not validate the request method, delegates this to user-land code.
  EXPECT_EQ(200, static_cast<int>(client.response_code_));
  EXPECT_EQ("ANYTHING", client.HTTPRequest().Body());
}

TEST(HTTPAPI, DefaultInternalServerErrorCausedByExceptionInHandler) {
  EXPECT_EQ("<h1>INTERNAL SERVER ERROR</h1>\n", DefaultInternalServerErrorMessage());
  const auto scope = HTTP(FLAGS_net_api_test_port)
                         .Register("/oh_snap",
                                   [](Request) {
                                     // Only `current::Exception` is caught and handled.
                                     CURRENT_THROW(current::Exception());
                                   });
  const string url = Printf("http://localhost:%d/oh_snap", FLAGS_net_api_test_port);
  const auto response = HTTP(GET(url));
  EXPECT_EQ(500, static_cast<int>(response.code));
  EXPECT_EQ(DefaultInternalServerErrorMessage(), response.body);
  EXPECT_EQ(url, response.url);
}

TEST(HTTPAPI, HandlerIsCapturedByReference) {
  struct Helper {
    size_t counter = 0u;
    void operator()(Request r) {
      ++counter;
      r("Incremented two.");
    }
  };
  Helper helper;
  Helper copy(helper);
  EXPECT_EQ(0u, helper.counter);
  EXPECT_EQ(0u, copy.counter);
  const auto scope = HTTP(FLAGS_net_api_test_port).Register("/incr", helper) +
                     HTTP(FLAGS_net_api_test_port).Register("/incr_same", helper) +
                     HTTP(FLAGS_net_api_test_port).Register("/incr_copy", copy);
  EXPECT_EQ("Incremented two.", HTTP(GET(Printf("http://localhost:%d/incr", FLAGS_net_api_test_port))).body);
  EXPECT_EQ(1u, helper.counter);
  EXPECT_EQ(0u, copy.counter);
  EXPECT_EQ("Incremented two.", HTTP(GET(Printf("http://localhost:%d/incr_same", FLAGS_net_api_test_port))).body);
  EXPECT_EQ(2u, helper.counter);
  EXPECT_EQ(0u, copy.counter);
  EXPECT_EQ("Incremented two.", HTTP(GET(Printf("http://localhost:%d/incr_copy", FLAGS_net_api_test_port))).body);
  EXPECT_EQ(2u, helper.counter);
  EXPECT_EQ(1u, copy.counter);
}

TEST(HTTPAPI, HandlerSupportsStaticMethods) {
  struct Static {
    static void Foo(Request r) { r("foo"); }
    static void Bar(Request r) { r("bar"); }
  };
  const auto scope = HTTP(FLAGS_net_api_test_port).Register("/foo", Static::Foo) +
                     HTTP(FLAGS_net_api_test_port).Register("/bar", Static::Bar);
  EXPECT_EQ("foo", HTTP(GET(Printf("http://localhost:%d/foo", FLAGS_net_api_test_port))).body);
  EXPECT_EQ("bar", HTTP(GET(Printf("http://localhost:%d/bar", FLAGS_net_api_test_port))).body);
}

// Don't wait 10 x 10ms beyond the 1st run when running tests in a loop.
struct ShouldReduceDelayBetweenChunksSingleton {
  bool yes = false;
};
// Test various HTTP client modes.
TEST(HTTPAPI, GetToFile) {
  const auto scope = HTTP(FLAGS_net_api_test_port)
                         .Register("/stars",
                                   [](Request r) {
                                     const size_t n = atoi(r.url.query["n"].c_str());
                                     auto response = r.connection.SendChunkedHTTPResponse();
                                     const auto sleep = []() {
                                       const uint64_t delay_between_chunks = []() {
                                         bool& reduce = Singleton<ShouldReduceDelayBetweenChunksSingleton>().yes;
                                         if (!reduce) {
                                           reduce = true;
                                           return 10;
                                         } else {
                                           return 1;
                                         }
                                       }();
                                       std::this_thread::sleep_for(std::chrono::milliseconds(delay_between_chunks));
                                     };
                                     sleep();
                                     for (size_t i = 0; i < n; ++i) {
                                       response.Send("*");
                                       sleep();
                                       response.Send(std::vector<char>({'a', 'b'}));
                                       sleep();
                                       response.Send(std::vector<uint8_t>({0x31, 0x32}));
                                       sleep();
                                     }
                                   });
  current::FileSystem::MkDir(FLAGS_net_api_test_tmpdir, FileSystem::MkDirParameters::Silent);
  const string file_name = FLAGS_net_api_test_tmpdir + "/some_test_file_for_http_get";
  const auto test_file_scope = FileSystem::ScopedRmFile(file_name);
  const string url = Printf("http://localhost:%d/stars?n=3", FLAGS_net_api_test_port);
  const auto response = HTTP(GET(url), SaveResponseToFile(file_name));
  EXPECT_EQ(200, static_cast<int>(response.code));
  EXPECT_EQ(file_name, response.body_file_name);
  EXPECT_EQ(url, response.url);
  EXPECT_EQ("*ab12*ab12*ab12", FileSystem::ReadFileAsString(response.body_file_name));
}

TEST(HTTPAPI, ChunkedResponseWithHeaders) {
  const auto scope = HTTP(FLAGS_net_api_test_port)
                         .Register("/chunked_with_header",
                                   [](Request r) {
                                     EXPECT_EQ("GET", r.method);
                                     auto response = r.connection.SendChunkedHTTPResponse(
                                         HTTPResponseCode.OK, Headers({{"header", "yeah"}}), "text/plain");
                                     response.Send("A");
                                     response.Send("B");
                                     response.Send("C");
                                   });
  const auto response = HTTP(GET(Printf("http://localhost:%d/chunked_with_header", FLAGS_net_api_test_port)));
  EXPECT_EQ(200, static_cast<int>(response.code));
  EXPECT_EQ("ABC", response.body);
  ASSERT_TRUE(response.headers.Has("header"));
  EXPECT_EQ("yeah", response.headers.Get("header"));
}

// A hacky way to get back the response chunk by chunk. TODO(dkorolev): `ChunkedGET`.
TEST(HTTPAPI, GetByChunksPrototype) {
  // Handler returning the result chunk by chunk.
  const auto scope = HTTP(FLAGS_net_api_test_port)
                         .Register("/chunks",
                                   [](Request r) {
                                     auto response = r.connection.SendChunkedHTTPResponse(
                                         HTTPResponseCode.OK, Headers({{"header", "oh-well"}}), "text/plain");
                                     response.Send("1\n");
                                     response.Send("23\n");
                                     response.Send("456\n");
                                   });
  const string url = Printf("http://localhost:%d/chunks", FLAGS_net_api_test_port);
  {
    // A conventional GET, ignoring chunk boundaries and concatenating all the data together.
    const auto response = HTTP(GET(url));
    EXPECT_EQ(200, static_cast<int>(response.code));
    EXPECT_EQ("1\n23\n456\n", response.body);
    ASSERT_TRUE(response.headers.Has("header"));
    EXPECT_EQ("oh-well", response.headers.Get("header"));
  }
  {
    // A slightly more internal version.
    HTTPClientPOSIX client((current::http::impl::HTTPRedirectHelper::ConstructionParams()));
    client.request_method_ = "GET";
    client.request_url_ = url;
    ASSERT_TRUE(client.Go());
    EXPECT_EQ("1\n23\n456\n", client.HTTPRequest().Body());
  }
  {
    // A prototype of fetching the result chunk by chunk.
    class ChunkByChunkHTTPResponseReceiver {
     public:
      struct ConstructionParams {
        std::function<void(const std::string&, const std::string&)> header_callback;
        std::function<void(const std::string&)> chunk_callback;
        std::function<void()> done_callback;

        ConstructionParams() = delete;

        ConstructionParams(std::function<void(const std::string&, const std::string&)> header_callback,
                           std::function<void(const std::string&)> chunk_callback,
                           std::function<void()> done_callback)
            : header_callback(header_callback), chunk_callback(chunk_callback), done_callback(done_callback) {}

        ConstructionParams(const ConstructionParams& rhs) = default;
      };

      ChunkByChunkHTTPResponseReceiver() = delete;
      ChunkByChunkHTTPResponseReceiver(const ConstructionParams& params) : params(params) {}

      const ConstructionParams params;

      const std::string location = "";  // To please `HTTPClientPOSIX`. -- D.K.
      const current::net::http::Headers& headers() const { return headers_; }

     protected:
      inline void OnHeader(const char* key, const char* value) { params.header_callback(key, value); }

      inline void OnChunk(const char* chunk, size_t length) { params.chunk_callback(std::string(chunk, length)); }

      inline void OnChunkedBodyDone(const char*& begin, const char*& end) {
        params.done_callback();
        begin = nullptr;
        end = nullptr;
      }

     private:
      current::net::http::Headers headers_;
    };

    std::vector<std::string> headers;
    std::vector<std::string> chunk_by_chunk_response;
    const auto header_callback =
        [&headers](const std::string& k, const std::string& v) { headers.push_back(k + '=' + v); };
    const auto chunk_callback =
        [&chunk_by_chunk_response](const std::string& s) { chunk_by_chunk_response.push_back(s); };
    const auto done_callback = [&chunk_by_chunk_response]() { chunk_by_chunk_response.push_back("DONE"); };

    current::http::GenericHTTPClientPOSIX<ChunkByChunkHTTPResponseReceiver> client(
        ChunkByChunkHTTPResponseReceiver::ConstructionParams(header_callback, chunk_callback, done_callback));
    client.request_method_ = "GET";
    client.request_url_ = url;
    ASSERT_TRUE(client.Go());
    EXPECT_EQ("1\n|23\n|456\n|DONE", current::strings::Join(chunk_by_chunk_response, '|'));
    EXPECT_EQ(4u, headers.size());
    EXPECT_EQ("Content-Type=text/plain Connection=keep-alive header=oh-well Transfer-Encoding=chunked",
              current::strings::Join(headers, ' '));
  }
  {
    // The full version of how continuous `ChunkedGET` functions.
    std::vector<std::string> headers;
    std::vector<std::string> chunk_by_chunk_response;

    const auto response =
        HTTP(ChunkedGET(url,
                        [&headers](const std::string& k, const std::string& v) { headers.push_back(k + '=' + v); },
                        [&chunk_by_chunk_response](const std::string& s) { chunk_by_chunk_response.push_back(s); },
                        [&chunk_by_chunk_response]() { chunk_by_chunk_response.push_back("DONE"); }));
    EXPECT_EQ(200, static_cast<int>(response));
    EXPECT_EQ("1\n|23\n|456\n|DONE", current::strings::Join(chunk_by_chunk_response, '|'));
    EXPECT_EQ(4u, headers.size());
    EXPECT_EQ("Content-Type=text/plain Connection=keep-alive header=oh-well Transfer-Encoding=chunked",
              current::strings::Join(headers, ' '));
  }
}

TEST(HTTPAPI, PostFromBufferToBuffer) {
  const auto scope = HTTP(FLAGS_net_api_test_port)
                         .Register("/post",
                                   [](Request r) {
                                     ASSERT_FALSE(r.body.empty());
                                     r("Data: " + r.body);
                                   });
  const auto response =
      HTTP(POST(Printf("http://localhost:%d/post", FLAGS_net_api_test_port), "No shit!", "application/octet-stream"));
  EXPECT_EQ("Data: No shit!", response.body);
}

TEST(HTTPAPI, PostAStringAsString) {
  const auto scope = HTTP(FLAGS_net_api_test_port)
                         .Register("/post_string",
                                   [](Request r) {
                                     ASSERT_FALSE(r.body.empty());
                                     EXPECT_EQ("POST", r.method);
                                     r(r.body);
                                   });
  EXPECT_EQ("std::string",
            HTTP(POST(Printf("http://localhost:%d/post_string", FLAGS_net_api_test_port),
                      std::string("std::string"),
                      "text/plain")).body);
}

TEST(HTTPAPI, PostAStringAsConstCharPtr) {
  const auto scope = HTTP(FLAGS_net_api_test_port)
                         .Register("/post_const_char_ptr",
                                   [](Request r) {
                                     ASSERT_FALSE(r.body.empty());
                                     EXPECT_EQ("POST", r.method);
                                     r(r.body);
                                   });
  EXPECT_EQ("const char*",
            HTTP(POST(Printf("http://localhost:%d/post_const_char_ptr", FLAGS_net_api_test_port),
                      static_cast<const char*>("const char*"),
                      "text/plain")).body);
}

TEST(HTTPAPI, PostWithEmptyBodyMustSetZeroContentLength) {
  const auto scope = HTTP(FLAGS_net_api_test_port)
                         .Register("/post",
                                   [](Request r) {
                                     ASSERT_TRUE(r.body.empty());
                                     r("Yo!\n");
                                   });
  const auto response = HTTP(POST(Printf("http://localhost:%d/post", FLAGS_net_api_test_port), ""));
  EXPECT_EQ("Yo!\n", response.body);
}

TEST(HTTPAPI, RespondWithStringAsString) {
  const auto scope = HTTP(FLAGS_net_api_test_port)
                         .Register("/respond_with_std_string",
                                   [](Request r) {
                                     EXPECT_EQ("POST", r.method);
                                     EXPECT_EQ("", r.body);
                                     r.connection.SendHTTPResponse(std::string("std::string"), HTTPResponseCode.OK);
                                   });
  EXPECT_EQ("std::string",
            HTTP(POST(Printf("http://localhost:%d/respond_with_std_string", FLAGS_net_api_test_port), "")).body);
}

TEST(HTTPAPI, RespondWithStringAsConstCharPtr) {
  const auto scope =
      HTTP(FLAGS_net_api_test_port)
          .Register("/respond_with_const_char_ptr",
                    [](Request r) {
                      EXPECT_EQ("", r.body);
                      r.connection.SendHTTPResponse(static_cast<const char*>("const char*"), HTTPResponseCode.OK);
                    });
  EXPECT_EQ("const char*",
            HTTP(POST(Printf("http://localhost:%d/respond_with_const_char_ptr", FLAGS_net_api_test_port), "")).body);
}

TEST(HTTPAPI, RespondWithStringAsStringViaRequestDirectly) {
  const auto scope = HTTP(FLAGS_net_api_test_port)
                         .Register("/respond_with_std_string_via_request_directly",
                                   [](Request r) {
                                     EXPECT_EQ("", r.body);
                                     r(std::string("std::string"), HTTPResponseCode.OK);
                                   });
  EXPECT_EQ(
      "std::string",
      HTTP(POST(Printf("http://localhost:%d/respond_with_std_string_via_request_directly", FLAGS_net_api_test_port),
                "")).body);
}

TEST(HTTPAPI, RespondWithStringAsConstCharPtrViaRequestDirectly) {
  const auto scope = HTTP(FLAGS_net_api_test_port)
                         .Register("/respond_with_const_char_ptr_via_request_directly",
                                   [](Request r) {
                                     EXPECT_EQ("", r.body);
                                     r(static_cast<const char*>("const char*"), HTTPResponseCode.OK);
                                   });
  EXPECT_EQ(
      "const char*",
      HTTP(POST(Printf("http://localhost:%d/respond_with_const_char_ptr_via_request_directly", FLAGS_net_api_test_port),
                "")).body);
}

CURRENT_STRUCT(SerializableObject) {
  CURRENT_FIELD(x, int32_t, 42);
  CURRENT_FIELD(s, std::string, "foo");
  std::string AsString() const { return Printf("%d:%s", static_cast<int>(x), s.c_str()); }
};

CURRENT_STRUCT(AnotherSerializableObject) {
  CURRENT_FIELD(z, uint32_t, 42u);
};

CURRENT_VARIANT(SerializableVariant, SerializableObject, AnotherSerializableObject);

#if !defined(CURRENT_APPLE) || defined(CURRENT_APPLE_HTTP_CLIENT_POSIX)
// Disabled for Apple - native code doesn't throw exceptions -- M.Z.
TEST(HTTPAPI, PostFromInvalidFile) {
  current::FileSystem::MkDir(FLAGS_net_api_test_tmpdir, FileSystem::MkDirParameters::Silent);
  const string non_existent_file_name = FLAGS_net_api_test_tmpdir + "/non_existent_file";
  const auto test_file_scope = FileSystem::ScopedRmFile(non_existent_file_name);
  ASSERT_THROW(HTTP(POSTFromFile(
                   Printf("http://localhost:%d/foo", FLAGS_net_api_test_port), non_existent_file_name, "text/plain")),
               FileException);
}
#endif

TEST(HTTPAPI, PostFromFileToBuffer) {
  const auto scope = HTTP(FLAGS_net_api_test_port)
                         .Register("/post",
                                   [](Request r) {
                                     ASSERT_FALSE(r.body.empty());
                                     r("Voila: " + r.body);
                                   });
  current::FileSystem::MkDir(FLAGS_net_api_test_tmpdir, FileSystem::MkDirParameters::Silent);
  const string file_name = FLAGS_net_api_test_tmpdir + "/some_input_test_file_for_http_post";
  const auto test_file_scope = FileSystem::ScopedRmFile(file_name);
  const string url = Printf("http://localhost:%d/post", FLAGS_net_api_test_port);
  FileSystem::WriteStringToFile("No shit detected.", file_name.c_str());
  const auto response = HTTP(POSTFromFile(url, file_name, "application/octet-stream"));
  EXPECT_EQ(200, static_cast<int>(response.code));
  EXPECT_EQ("Voila: No shit detected.", response.body);
}

TEST(HTTPAPI, PostFromBufferToFile) {
  const auto scope = HTTP(FLAGS_net_api_test_port)
                         .Register("/post",
                                   [](Request r) {
                                     ASSERT_FALSE(r.body.empty());
                                     r("Meh: " + r.body);
                                   });
  current::FileSystem::MkDir(FLAGS_net_api_test_tmpdir, FileSystem::MkDirParameters::Silent);
  const string file_name = FLAGS_net_api_test_tmpdir + "/some_output_test_file_for_http_post";
  const auto test_file_scope = FileSystem::ScopedRmFile(file_name);
  const string url = Printf("http://localhost:%d/post", FLAGS_net_api_test_port);
  const auto response = HTTP(POST(url, "TEST BODY", "text/plain"), SaveResponseToFile(file_name));
  EXPECT_EQ(200, static_cast<int>(response.code));
  EXPECT_EQ("Meh: TEST BODY", FileSystem::ReadFileAsString(response.body_file_name));
}

TEST(HTTPAPI, PostFromFileToFile) {
  const auto scope = HTTP(FLAGS_net_api_test_port)
                         .Register("/post",
                                   [](Request r) {
                                     ASSERT_FALSE(r.body.empty());
                                     r("Phew: " + r.body);
                                   });
  current::FileSystem::MkDir(FLAGS_net_api_test_tmpdir, FileSystem::MkDirParameters::Silent);
  const string request_file_name = FLAGS_net_api_test_tmpdir + "/some_complex_request_test_file_for_http_post";
  const string response_file_name = FLAGS_net_api_test_tmpdir + "/some_complex_response_test_file_for_http_post";
  const auto input_file_scope = FileSystem::ScopedRmFile(request_file_name);
  const auto output_file_scope = FileSystem::ScopedRmFile(response_file_name);
  const string url = Printf("http://localhost:%d/post", FLAGS_net_api_test_port);
  const string post_body = "Hi, this text should pass from one file to another. Mahalo!";
  FileSystem::WriteStringToFile(post_body, request_file_name.c_str());
  const auto response =
      HTTP(POSTFromFile(url, request_file_name, "text/plain"), SaveResponseToFile(response_file_name));
  EXPECT_EQ(200, static_cast<int>(response.code));
  EXPECT_EQ("Phew: Hi, this text should pass from one file to another. Mahalo!",
            FileSystem::ReadFileAsString(response.body_file_name));
}

TEST(HTTPAPI, HeadRequest) {
  const auto scope = HTTP(FLAGS_net_api_test_port)
                         .Register("/head",
                                   [](Request r) {
                                     EXPECT_EQ("HEAD", r.method);
                                     ASSERT_TRUE(r.body.empty());
                                     r("", HTTPResponseCode.OK, Headers({{"foo", "bar"}}), "text/html");
                                   });
  const auto response = HTTP(HEAD(Printf("http://localhost:%d/head", FLAGS_net_api_test_port)));
  EXPECT_EQ(200, static_cast<int>(response.code));
  EXPECT_TRUE(response.body.empty());
  ASSERT_TRUE(response.headers.Has("foo"));
  EXPECT_EQ("bar", response.headers.Get("foo"));
}

TEST(HTTPAPI, DeleteRequest) {
  const auto scope = HTTP(FLAGS_net_api_test_port)
                         .Register("/delete",
                                   [](Request r) {
                                     EXPECT_EQ("DELETE", r.method);
                                     ASSERT_TRUE(r.body.empty());
                                     SerializableObject object;
                                     r(object);
                                   });
  const auto response = HTTP(DELETE(Printf("http://localhost:%d/delete", FLAGS_net_api_test_port)));
  EXPECT_EQ("42:foo", ParseJSON<SerializableObject>(response.body).AsString());
  EXPECT_EQ(200, static_cast<int>(response.code));
}

TEST(HTTPAPI, PatchRequest) {
  const auto scope = HTTP(FLAGS_net_api_test_port)
                         .Register("/patch",
                                   [](Request r) {
                                     EXPECT_EQ("PATCH", r.method);
                                     EXPECT_EQ("test", r.body);
                                     r("Patch OK.");
                                   });
  const auto response = HTTP(PATCH(Printf("http://localhost:%d/patch", FLAGS_net_api_test_port), "test"));
  EXPECT_EQ("Patch OK.", response.body);
  EXPECT_EQ(200, static_cast<int>(response.code));
}

TEST(HTTPAPI, UserAgent) {
  const auto scope = HTTP(FLAGS_net_api_test_port)
                         .Register("/ua", [](Request r) { r("TODO(dkorolev): Actually get passed in user agent."); });
  const string url = Printf("http://localhost:%d/ua", FLAGS_net_api_test_port);
  const auto response = HTTP(GET(url).UserAgent("Blah"));
  EXPECT_EQ(url, response.url);
  EXPECT_EQ(200, static_cast<int>(response.code));
  EXPECT_EQ("TODO(dkorolev): Actually get passed in user agent.", response.body);
}

// Don't run this ~1s test more than once in a loop.
struct OnlyCheckForInvalidURLOnceSingleton {
  bool done = false;
};

#if !defined(CURRENT_APPLE) || defined(CURRENT_APPLE_HTTP_CLIENT_POSIX)
// Disabled for Apple - native code doesn't throw exceptions -- M.Z.
TEST(HTTPAPI, InvalidUrl) {
  bool& done = Singleton<OnlyCheckForInvalidURLOnceSingleton>().done;
  if (!done) {
    ASSERT_THROW(HTTP(GET("http://999.999.999.999/")), SocketResolveAddressException);
    done = true;
  }
}
#endif

TEST(HTTPAPI, ServeStaticFilesFrom) {
  FileSystem::MkDir(FLAGS_net_api_test_tmpdir, FileSystem::MkDirParameters::Silent);
  const std::string dir = FileSystem::JoinPath(FLAGS_net_api_test_tmpdir, "static");
  const auto dir_remover = current::FileSystem::ScopedRmDir(dir);
  const std::string sub_dir = FileSystem::JoinPath(dir, "sub_dir");
  const std::string sub_sub_dir = FileSystem::JoinPath(sub_dir, "sub_sub_dir");
  const std::string sub_dir_no_index = FileSystem::JoinPath(dir, "sub_dir_no_index");
  const std::string sub_dir_hidden = FileSystem::JoinPath(dir, ".sub_dir_hidden");
  FileSystem::MkDir(dir, FileSystem::MkDirParameters::Silent);
  FileSystem::MkDir(sub_dir, FileSystem::MkDirParameters::Silent);
  FileSystem::MkDir(sub_sub_dir, FileSystem::MkDirParameters::Silent);
  FileSystem::MkDir(sub_dir_no_index, FileSystem::MkDirParameters::Silent);
  FileSystem::MkDir(sub_dir_hidden, FileSystem::MkDirParameters::Silent);
  FileSystem::WriteStringToFile("<h1>HTML index</h1>", FileSystem::JoinPath(dir, "index.html").c_str());
  FileSystem::WriteStringToFile("<h1>HTML file</h1>", FileSystem::JoinPath(dir, "file.html").c_str());
  FileSystem::WriteStringToFile("This is text.", FileSystem::JoinPath(dir, "file.txt").c_str());
  FileSystem::WriteStringToFile("\211PNG\r\n\032\n", FileSystem::JoinPath(dir, "file.png").c_str());
  FileSystem::WriteStringToFile("<h1>HTML sub_dir index</h1>", FileSystem::JoinPath(sub_dir, "index.htm").c_str());
  FileSystem::WriteStringToFile("alert('JavaScript')", FileSystem::JoinPath(sub_dir, "file_in_sub_dir.js").c_str());
  FileSystem::WriteStringToFile("<h1>HTML sub_sub_dir index</h1>",
                                FileSystem::JoinPath(sub_sub_dir, "index.html").c_str());
  FileSystem::WriteStringToFile("<h1>HTML hidden</h1>", FileSystem::JoinPath(sub_dir_hidden, "index.html").c_str());
  FileSystem::WriteStringToFile("", FileSystem::JoinPath(dir, ".DS_Store").c_str());
  FileSystem::WriteStringToFile("", FileSystem::JoinPath(sub_dir, ".file_hidden").c_str());

  const auto scope = HTTP(FLAGS_net_api_test_port).ServeStaticFilesFrom(dir);

  // Root index file.
  {
    const auto root_response = HTTP(GET(Printf("http://localhost:%d/", FLAGS_net_api_test_port)));
    EXPECT_EQ(200, static_cast<int>(root_response.code));
    ASSERT_TRUE(root_response.headers.Has("Content-Type"));
    EXPECT_EQ("text/html", root_response.headers.Get("Content-Type"));
    EXPECT_EQ("<h1>HTML index</h1>", root_response.body);
  }

  // Root index file direct link.
  {
    const auto root_index_response = HTTP(GET(Printf("http://localhost:%d/index.html", FLAGS_net_api_test_port)));
    EXPECT_EQ(200, static_cast<int>(root_index_response.code));
    ASSERT_TRUE(root_index_response.headers.Has("Content-Type"));
    EXPECT_EQ("text/html", root_index_response.headers.Get("Content-Type"));
    EXPECT_EQ("<h1>HTML index</h1>", root_index_response.body);
  }

  // Misc files.
  {
    const auto html_response = HTTP(GET(Printf("http://localhost:%d/file.html", FLAGS_net_api_test_port)));
    EXPECT_EQ(200, static_cast<int>(html_response.code));
    ASSERT_TRUE(html_response.headers.Has("Content-Type"));
    EXPECT_EQ("text/html", html_response.headers.Get("Content-Type"));
    EXPECT_EQ("<h1>HTML file</h1>", html_response.body);
  }
  {
    const auto text_response = HTTP(GET(Printf("http://localhost:%d/file.txt", FLAGS_net_api_test_port)));
    EXPECT_EQ(200, static_cast<int>(text_response.code));
    ASSERT_TRUE(text_response.headers.Has("Content-Type"));
    EXPECT_EQ("text/plain", text_response.headers.Get("Content-Type"));
    EXPECT_EQ("This is text.", text_response.body);
  }
  {
    const auto png_response = HTTP(GET(Printf("http://localhost:%d/file.png", FLAGS_net_api_test_port)));
    EXPECT_EQ(200, static_cast<int>(png_response.code));
    ASSERT_TRUE(png_response.headers.Has("Content-Type"));
    EXPECT_EQ("image/png", png_response.headers.Get("Content-Type"));
    EXPECT_EQ("\211PNG\r\n\032\n", png_response.body);
  }

  // Redirect from directory without trailing slash to directory with trailing slash.
  {
    ASSERT_THROW(HTTP(GET(Printf("http://localhost:%d/sub_dir", FLAGS_net_api_test_port))),
                 HTTPRedirectNotAllowedException);
    const auto sub_dir_response =
        HTTP(GET(Printf("http://localhost:%d/sub_dir", FLAGS_net_api_test_port)).AllowRedirects());
    EXPECT_EQ(200, static_cast<int>(sub_dir_response.code));
    EXPECT_EQ((
      FLAGS_net_api_test_port == 80
        ? "http://localhost/sub_dir/"
        : Printf("http://localhost:%d/sub_dir/", FLAGS_net_api_test_port)
    ), sub_dir_response.url);
    ASSERT_TRUE(sub_dir_response.headers.Has("Content-Type"));
    EXPECT_EQ("text/html", sub_dir_response.headers.Get("Content-Type"));
    EXPECT_EQ("<h1>HTML sub_dir index</h1>", sub_dir_response.body);
  }
  {
    ASSERT_THROW(HTTP(GET(Printf("http://localhost:%d/sub_dir/sub_sub_dir", FLAGS_net_api_test_port))),
                 HTTPRedirectNotAllowedException);
    const auto sub_sub_dir_response =
        HTTP(GET(Printf("http://localhost:%d/sub_dir/sub_sub_dir", FLAGS_net_api_test_port)).AllowRedirects());
    EXPECT_EQ(200, static_cast<int>(sub_sub_dir_response.code));
    EXPECT_EQ((
      FLAGS_net_api_test_port == 80
        ? "http://localhost/sub_dir/sub_sub_dir/"
        : Printf("http://localhost:%d/sub_dir/sub_sub_dir/", FLAGS_net_api_test_port)
    ), sub_sub_dir_response.url);
    ASSERT_TRUE(sub_sub_dir_response.headers.Has("Content-Type"));
    EXPECT_EQ("text/html", sub_sub_dir_response.headers.Get("Content-Type"));
    EXPECT_EQ("<h1>HTML sub_sub_dir index</h1>", sub_sub_dir_response.body);
  }

  // Subdirectory index file.
  EXPECT_EQ("<h1>HTML sub_dir index</h1>",
            HTTP(GET(Printf("http://localhost:%d/sub_dir/", FLAGS_net_api_test_port))).body);
  EXPECT_EQ("<h1>HTML sub_dir index</h1>",
            HTTP(GET(Printf("http://localhost:%d/sub_dir/index.htm", FLAGS_net_api_test_port))).body);

  // File in subdirectory.
  EXPECT_EQ("alert('JavaScript')",
            HTTP(GET(Printf("http://localhost:%d/sub_dir/file_in_sub_dir.js", FLAGS_net_api_test_port))).body);

  // Trailing slash for files should result in HTTP 404.
  EXPECT_EQ(DefaultNotFoundMessage(),
            HTTP(GET(Printf("http://localhost:%d/index.html/", FLAGS_net_api_test_port))).body);
  EXPECT_EQ(DefaultNotFoundMessage(),
            HTTP(GET(Printf("http://localhost:%d/sub_dir/index.htm/", FLAGS_net_api_test_port))).body);

  // Hidden files should result in HTTP 404.
  EXPECT_EQ(DefaultNotFoundMessage(), HTTP(GET(Printf("http://localhost:%d/.DS_Store", FLAGS_net_api_test_port))).body);
  EXPECT_EQ(DefaultNotFoundMessage(),
            HTTP(GET(Printf("http://localhost:%d/sub_dir/.file_hidden", FLAGS_net_api_test_port))).body);

  // Missing index file should result in HTTP 404.
  EXPECT_EQ(DefaultNotFoundMessage(),
            HTTP(GET(Printf("http://localhost:%d/sub_dir_no_index", FLAGS_net_api_test_port))).body);
  EXPECT_EQ(DefaultNotFoundMessage(),
            HTTP(GET(Printf("http://localhost:%d/sub_dir_no_index/", FLAGS_net_api_test_port))).body);

  // Hidden directory should result in HTTP 404.
  EXPECT_EQ(DefaultNotFoundMessage(),
            HTTP(GET(Printf("http://localhost:%d/.sub_dir_hidden", FLAGS_net_api_test_port))).body);
  EXPECT_EQ(DefaultNotFoundMessage(),
            HTTP(GET(Printf("http://localhost:%d/.sub_dir_hidden/", FLAGS_net_api_test_port))).body);
  EXPECT_EQ(DefaultNotFoundMessage(),
            HTTP(GET(Printf("http://localhost:%d/.sub_dir_hidden/index.html", FLAGS_net_api_test_port))).body);
  EXPECT_EQ(404,
            static_cast<int>(HTTP(GET(Printf("http://localhost:%d/.sub_dir_hidden", FLAGS_net_api_test_port))).code));
  EXPECT_EQ(
      404,
      static_cast<int>(
          HTTP(POST(Printf("http://localhost:%d/.sub_dir_hidden/index.html", FLAGS_net_api_test_port), "")).code));

  // POST to file URL.
  EXPECT_EQ(DefaultMethodNotAllowedMessage(),
            HTTP(POST(Printf("http://localhost:%d/file.html", FLAGS_net_api_test_port), "")).body);
  EXPECT_EQ(405,
            static_cast<int>(HTTP(POST(Printf("http://localhost:%d/file.html", FLAGS_net_api_test_port), "")).code));

  // PUT to file URL.
  EXPECT_EQ(DefaultMethodNotAllowedMessage(),
            HTTP(PUT(Printf("http://localhost:%d/file.html", FLAGS_net_api_test_port), "")).body);
  EXPECT_EQ(405,
            static_cast<int>(HTTP(PUT(Printf("http://localhost:%d/file.html", FLAGS_net_api_test_port), "")).code));

  // PATCH to file URL.
  EXPECT_EQ(DefaultMethodNotAllowedMessage(),
            HTTP(PATCH(Printf("http://localhost:%d/file.html", FLAGS_net_api_test_port), "")).body);
  EXPECT_EQ(405,
            static_cast<int>(HTTP(PATCH(Printf("http://localhost:%d/file.html", FLAGS_net_api_test_port), "")).code));

  // DELETE to file URL.
  EXPECT_EQ(DefaultMethodNotAllowedMessage(),
            HTTP(DELETE(Printf("http://localhost:%d/file.html", FLAGS_net_api_test_port))).body);
  EXPECT_EQ(405, static_cast<int>(HTTP(DELETE(Printf("http://localhost:%d/file.html", FLAGS_net_api_test_port))).code));
}

TEST(HTTPAPI, ServeStaticFilesFromOptionsCustomRoutePrefix) {
  FileSystem::MkDir(FLAGS_net_api_test_tmpdir, FileSystem::MkDirParameters::Silent);
  const std::string dir = FileSystem::JoinPath(FLAGS_net_api_test_tmpdir, "static");
  const auto dir_remover = current::FileSystem::ScopedRmDir(dir);
  const std::string sub_dir = FileSystem::JoinPath(dir, "sub_dir");
  const std::string sub_sub_dir = FileSystem::JoinPath(sub_dir, "sub_sub_dir");
  FileSystem::MkDir(dir, FileSystem::MkDirParameters::Silent);
  FileSystem::MkDir(sub_dir, FileSystem::MkDirParameters::Silent);
  FileSystem::MkDir(sub_sub_dir, FileSystem::MkDirParameters::Silent);
  FileSystem::WriteStringToFile("<h1>HTML index</h1>", FileSystem::JoinPath(dir, "index.html").c_str());
  FileSystem::WriteStringToFile("<h1>HTML sub_dir index</h1>", FileSystem::JoinPath(sub_dir, "index.html").c_str());
  FileSystem::WriteStringToFile("<h1>HTML sub_sub_dir index</h1>",
                                FileSystem::JoinPath(sub_sub_dir, "index.html").c_str());

  const auto scope =
      HTTP(FLAGS_net_api_test_port).ServeStaticFilesFrom(dir, ServeStaticFilesFromOptions{"/static/something"});

  // Root index file.
  EXPECT_EQ("<h1>HTML index</h1>",
            HTTP(GET(Printf("http://localhost:%d/static/something/", FLAGS_net_api_test_port))).body);

  // Redirect from directory without trailing slash to directory with trailing slash.
  {
    ASSERT_THROW(HTTP(GET(Printf("http://localhost:%d/static/something", FLAGS_net_api_test_port))),
                 HTTPRedirectNotAllowedException);
    const auto dir_response =
        HTTP(GET(Printf("http://localhost:%d/static/something", FLAGS_net_api_test_port)).AllowRedirects());
    EXPECT_EQ(200, static_cast<int>(dir_response.code));
    EXPECT_EQ((
      FLAGS_net_api_test_port == 80
        ? "http://localhost/static/something/"
        : Printf("http://localhost:%d/static/something/", FLAGS_net_api_test_port)
    ), dir_response.url);
    EXPECT_EQ("<h1>HTML index</h1>", dir_response.body);
  }

  // Subdirectory index file.
  EXPECT_EQ("<h1>HTML sub_dir index</h1>",
            HTTP(GET(Printf("http://localhost:%d/static/something/sub_dir/", FLAGS_net_api_test_port))).body);

  // Redirect from subdirectory without trailing slash to subdirectory with trailing slash.
  {
    ASSERT_THROW(HTTP(GET(Printf("http://localhost:%d/static/something/sub_dir", FLAGS_net_api_test_port))),
                 HTTPRedirectNotAllowedException);
    const auto sub_dir_response =
        HTTP(GET(Printf("http://localhost:%d/static/something/sub_dir", FLAGS_net_api_test_port)).AllowRedirects());
    EXPECT_EQ(200, static_cast<int>(sub_dir_response.code));
    EXPECT_EQ((
      FLAGS_net_api_test_port == 80
        ? "http://localhost/static/something/sub_dir/"
        : Printf("http://localhost:%d/static/something/sub_dir/", FLAGS_net_api_test_port)
    ), sub_dir_response.url);
    EXPECT_EQ("<h1>HTML sub_dir index</h1>", sub_dir_response.body);
  }

  // Subsubdirectory index file.
  EXPECT_EQ(
      "<h1>HTML sub_sub_dir index</h1>",
      HTTP(GET(Printf("http://localhost:%d/static/something/sub_dir/sub_sub_dir/", FLAGS_net_api_test_port))).body);

  // Redirect from subsubdirectory without trailing slash to subsubdirectory with trailing slash.
  {
    ASSERT_THROW(HTTP(GET(Printf("http://localhost:%d/static/something/sub_dir/sub_sub_dir", FLAGS_net_api_test_port))),
                 HTTPRedirectNotAllowedException);
    const auto sub_sub_dir_response = HTTP(GET(Printf("http://localhost:%d/static/something/sub_dir/sub_sub_dir",
                                                      FLAGS_net_api_test_port)).AllowRedirects());
    EXPECT_EQ(200, static_cast<int>(sub_sub_dir_response.code));
    EXPECT_EQ((
      FLAGS_net_api_test_port == 80
        ? "http://localhost/static/something/sub_dir/sub_sub_dir/"
        : Printf("http://localhost:%d/static/something/sub_dir/sub_sub_dir/", FLAGS_net_api_test_port)
    ), sub_sub_dir_response.url);
    EXPECT_EQ("<h1>HTML sub_sub_dir index</h1>", sub_sub_dir_response.body);
  }
}

TEST(HTTPAPI, ServeStaticFilesFromOptionsCustomRoutePrefixAndPublicUrlPrefixRelative) {
  FileSystem::MkDir(FLAGS_net_api_test_tmpdir, FileSystem::MkDirParameters::Silent);
  const std::string dir = FileSystem::JoinPath(FLAGS_net_api_test_tmpdir, "static");
  const auto dir_remover = current::FileSystem::ScopedRmDir(dir);
  const std::string sub_dir = FileSystem::JoinPath(dir, "sub_dir");
  const std::string sub_sub_dir = FileSystem::JoinPath(sub_dir, "sub_sub_dir");
  FileSystem::MkDir(dir, FileSystem::MkDirParameters::Silent);
  FileSystem::MkDir(sub_dir, FileSystem::MkDirParameters::Silent);
  FileSystem::MkDir(sub_sub_dir, FileSystem::MkDirParameters::Silent);
  FileSystem::WriteStringToFile("<h1>HTML index</h1>", FileSystem::JoinPath(dir, "index.html").c_str());
  FileSystem::WriteStringToFile("<h1>HTML sub_dir index</h1>", FileSystem::JoinPath(sub_dir, "index.html").c_str());
  FileSystem::WriteStringToFile("<h1>HTML sub_sub_dir index</h1>",
                                FileSystem::JoinPath(sub_sub_dir, "index.html").c_str());

  // Below, use `localhost` and the secondary test port, not arbitrary domain name and port,
  // because the HTTP client follows the redirect and tries to resolve its target domain name and connect to the port.
  // This use case is for when there is a proxy, but we haven't set up one,
  // so after redirects, the response code and body are always HTTP 200 with "Done.", not the targeted content.
  const auto scope_redirect_to =
      HTTP(FLAGS_net_api_test_port).Register("/anything", URLPathArgs::CountMask::Any, [](Request r) { r("Done."); });

  const auto scope = HTTP(FLAGS_net_api_test_port)
                         .ServeStaticFilesFrom(dir, ServeStaticFilesFromOptions{"/static/something", "/anything"});

  // Root index file.
  EXPECT_EQ("<h1>HTML index</h1>",
            HTTP(GET(Printf("http://localhost:%d/static/something/", FLAGS_net_api_test_port))).body);

  // Redirect from directory without trailing slash to directory with trailing slash.
  {
    ASSERT_THROW(HTTP(GET(Printf("http://localhost:%d/static/something", FLAGS_net_api_test_port))),
                 HTTPRedirectNotAllowedException);
    const auto dir_response =
        HTTP(GET(Printf("http://localhost:%d/static/something", FLAGS_net_api_test_port)).AllowRedirects());
    EXPECT_EQ(200, static_cast<int>(dir_response.code));
    EXPECT_EQ((
      FLAGS_net_api_test_port == 80
        ? "http://localhost/anything/"
        : Printf("http://localhost:%d/anything/", FLAGS_net_api_test_port)
    ), dir_response.url);
    EXPECT_EQ("Done.", dir_response.body);
  }

  // Subdirectory index file.
  EXPECT_EQ("<h1>HTML sub_dir index</h1>",
            HTTP(GET(Printf("http://localhost:%d/static/something/sub_dir/", FLAGS_net_api_test_port))).body);

  // Redirect from subdirectory without trailing slash to subdirectory with trailing slash.
  {
    ASSERT_THROW(HTTP(GET(Printf("http://localhost:%d/static/something/sub_dir", FLAGS_net_api_test_port))),
                 HTTPRedirectNotAllowedException);
    const auto sub_dir_response =
        HTTP(GET(Printf("http://localhost:%d/static/something/sub_dir", FLAGS_net_api_test_port)).AllowRedirects());
    EXPECT_EQ(200, static_cast<int>(sub_dir_response.code));
    EXPECT_EQ((
      FLAGS_net_api_test_port == 80
        ? "http://localhost/anything/sub_dir/"
        : Printf("http://localhost:%d/anything/sub_dir/", FLAGS_net_api_test_port)
    ), sub_dir_response.url);
    EXPECT_EQ("Done.", sub_dir_response.body);
  }

  // Subsubdirectory index file.
  EXPECT_EQ(
      "<h1>HTML sub_sub_dir index</h1>",
      HTTP(GET(Printf("http://localhost:%d/static/something/sub_dir/sub_sub_dir/", FLAGS_net_api_test_port))).body);

  // Redirect from subsubdirectory without trailing slash to subsubdirectory with trailing slash.
  {
    ASSERT_THROW(HTTP(GET(Printf("http://localhost:%d/static/something/sub_dir/sub_sub_dir", FLAGS_net_api_test_port))),
                 HTTPRedirectNotAllowedException);
    const auto sub_sub_dir_response = HTTP(GET(Printf("http://localhost:%d/static/something/sub_dir/sub_sub_dir",
                                                      FLAGS_net_api_test_port)).AllowRedirects());
    EXPECT_EQ(200, static_cast<int>(sub_sub_dir_response.code));
    EXPECT_EQ((
      FLAGS_net_api_test_port == 80
        ? "http://localhost/anything/sub_dir/sub_sub_dir/"
        : Printf("http://localhost:%d/anything/sub_dir/sub_sub_dir/", FLAGS_net_api_test_port)
    ), sub_sub_dir_response.url);
    EXPECT_EQ("Done.", sub_sub_dir_response.body);
  }
}

TEST(HTTPAPI, ServeStaticFilesFromOptionsCustomRoutePrefixAndPublicUrlPrefixAbsolute) {
  ASSERT_NE(FLAGS_net_api_test_port_secondary, FLAGS_net_api_test_port);
  FileSystem::MkDir(FLAGS_net_api_test_tmpdir, FileSystem::MkDirParameters::Silent);
  const std::string dir = FileSystem::JoinPath(FLAGS_net_api_test_tmpdir, "static");
  const auto dir_remover = current::FileSystem::ScopedRmDir(dir);
  const std::string sub_dir = FileSystem::JoinPath(dir, "sub_dir");
  const std::string sub_sub_dir = FileSystem::JoinPath(sub_dir, "sub_sub_dir");
  FileSystem::MkDir(dir, FileSystem::MkDirParameters::Silent);
  FileSystem::MkDir(sub_dir, FileSystem::MkDirParameters::Silent);
  FileSystem::MkDir(sub_sub_dir, FileSystem::MkDirParameters::Silent);
  FileSystem::WriteStringToFile("<h1>HTML index</h1>", FileSystem::JoinPath(dir, "index.html").c_str());
  FileSystem::WriteStringToFile("<h1>HTML sub_dir index</h1>", FileSystem::JoinPath(sub_dir, "index.html").c_str());
  FileSystem::WriteStringToFile("<h1>HTML sub_sub_dir index</h1>",
                                FileSystem::JoinPath(sub_sub_dir, "index.html").c_str());

  // Below, use `localhost` and the secondary test port, not arbitrary domain name and port,
  // because the HTTP client follows the redirect and tries to resolve its target domain name and connect to the port.
  // This use case is for when there is a proxy, but we haven't set up one,
  // so after redirects, the response code and body are always HTTP 200 with "Done.", not the targeted content.
  const auto scope_redirect_to =
      HTTP(FLAGS_net_api_test_port_secondary).Register("/", URLPathArgs::CountMask::Any, [](Request r) { r("Done."); });

  const auto scope =
      HTTP(FLAGS_net_api_test_port)
          .ServeStaticFilesFrom(
              dir,
              ServeStaticFilesFromOptions{"/static/something",
                                          Printf("http://localhost:%d/anything", FLAGS_net_api_test_port_secondary)});

  // Root index file.
  EXPECT_EQ("<h1>HTML index</h1>",
            HTTP(GET(Printf("http://localhost:%d/static/something/", FLAGS_net_api_test_port))).body);

  // Redirect from directory without trailing slash to directory with trailing slash.
  {
    ASSERT_THROW(HTTP(GET(Printf("http://localhost:%d/static/something", FLAGS_net_api_test_port))),
                 HTTPRedirectNotAllowedException);
    const auto dir_response =
        HTTP(GET(Printf("http://localhost:%d/static/something", FLAGS_net_api_test_port)).AllowRedirects());
    EXPECT_EQ(200, static_cast<int>(dir_response.code));
    EXPECT_EQ((
      FLAGS_net_api_test_port_secondary == 80
        ? "http://localhost/anything/"
        : Printf("http://localhost:%d/anything/", FLAGS_net_api_test_port_secondary)
    ), dir_response.url);
    EXPECT_EQ("Done.", dir_response.body);
  }

  // Subdirectory index file.
  EXPECT_EQ("<h1>HTML sub_dir index</h1>",
            HTTP(GET(Printf("http://localhost:%d/static/something/sub_dir/", FLAGS_net_api_test_port))).body);

  // Redirect from subdirectory without trailing slash to subdirectory with trailing slash.
  {
    ASSERT_THROW(HTTP(GET(Printf("http://localhost:%d/static/something/sub_dir", FLAGS_net_api_test_port))),
                 HTTPRedirectNotAllowedException);
    const auto sub_dir_response =
        HTTP(GET(Printf("http://localhost:%d/static/something/sub_dir", FLAGS_net_api_test_port)).AllowRedirects());
    EXPECT_EQ(200, static_cast<int>(sub_dir_response.code));
    EXPECT_EQ((
      FLAGS_net_api_test_port_secondary == 80
        ? "http://localhost/anything/sub_dir/"
        : Printf("http://localhost:%d/anything/sub_dir/", FLAGS_net_api_test_port_secondary)
    ), sub_dir_response.url);
    EXPECT_EQ("Done.", sub_dir_response.body);
  }

  // Subsubdirectory index file.
  EXPECT_EQ(
      "<h1>HTML sub_sub_dir index</h1>",
      HTTP(GET(Printf("http://localhost:%d/static/something/sub_dir/sub_sub_dir/", FLAGS_net_api_test_port))).body);

  // Redirect from subsubdirectory without trailing slash to subsubdirectory with trailing slash.
  {
    ASSERT_THROW(HTTP(GET(Printf("http://localhost:%d/static/something/sub_dir/sub_sub_dir", FLAGS_net_api_test_port))),
                 HTTPRedirectNotAllowedException);
    const auto sub_sub_dir_response = HTTP(GET(Printf("http://localhost:%d/static/something/sub_dir/sub_sub_dir",
                                                      FLAGS_net_api_test_port)).AllowRedirects());
    EXPECT_EQ(200, static_cast<int>(sub_sub_dir_response.code));
    EXPECT_EQ((
      FLAGS_net_api_test_port_secondary == 80
        ? "http://localhost/anything/sub_dir/sub_sub_dir/"
        : Printf("http://localhost:%d/anything/sub_dir/sub_sub_dir/", FLAGS_net_api_test_port_secondary)
    ), sub_sub_dir_response.url);
    EXPECT_EQ("Done.", sub_sub_dir_response.body);
  }
}

TEST(HTTPAPI, ServeStaticFilesFromOptionsCustomRoutePrefixWithTrailingSlash) {
  const std::string dir = FileSystem::JoinPath(FLAGS_net_api_test_tmpdir, "static");
  ASSERT_THROW(HTTP(FLAGS_net_api_test_port).ServeStaticFilesFrom(dir, ServeStaticFilesFromOptions{"/static/"}),
               PathEndsWithSlash);
}

TEST(HTTPAPI, ServeStaticFilesFromOptionsEmptyPublicRoutePrefix) {
  const std::string dir = FileSystem::JoinPath(FLAGS_net_api_test_tmpdir, "static");
  ASSERT_THROW(HTTP(FLAGS_net_api_test_port).ServeStaticFilesFrom(dir, ServeStaticFilesFromOptions{""}),
               PathDoesNotStartWithSlash);
}

TEST(HTTPAPI, ServeStaticFilesFromOptionsCustomIndexFiles) {
  FileSystem::MkDir(FLAGS_net_api_test_tmpdir, FileSystem::MkDirParameters::Silent);
  const std::string dir = FileSystem::JoinPath(FLAGS_net_api_test_tmpdir, "static");
  const auto dir_remover = current::FileSystem::ScopedRmDir(dir);
  FileSystem::MkDir(dir, FileSystem::MkDirParameters::Silent);
  FileSystem::WriteStringToFile("TXT index", FileSystem::JoinPath(dir, "index.txt").c_str());
  const auto scope =
      HTTP(FLAGS_net_api_test_port).ServeStaticFilesFrom(dir, ServeStaticFilesFromOptions{"/", "", {"index.txt"}});
  EXPECT_EQ("TXT index", HTTP(GET(Printf("http://localhost:%d/", FLAGS_net_api_test_port))).body);
  EXPECT_EQ("TXT index", HTTP(GET(Printf("http://localhost:%d/index.txt", FLAGS_net_api_test_port))).body);
}

TEST(HTTPAPI, ServeStaticFilesFromOnlyServesOneIndexFilePerDirectory) {
  FileSystem::MkDir(FLAGS_net_api_test_tmpdir, FileSystem::MkDirParameters::Silent);
  const std::string dir = FLAGS_net_api_test_tmpdir + "/more_than_one_index";
  const auto dir_remover = current::FileSystem::ScopedRmDir(dir);
  FileSystem::MkDir(dir, FileSystem::MkDirParameters::Silent);
  FileSystem::WriteStringToFile("<h1>HTML index 1</h1>", FileSystem::JoinPath(dir, "index.html").c_str());
  FileSystem::WriteStringToFile("<h1>HTML index 2</h1>", FileSystem::JoinPath(dir, "index.htm").c_str());
  ASSERT_THROW(HTTP(FLAGS_net_api_test_port).ServeStaticFilesFrom(dir),
               ServeStaticFilesFromCannotServeMoreThanOneIndexFile);
}

TEST(HTTPAPI, ServeStaticFilesFromOnlyServesFilesOfKnownMIMEType) {
  FileSystem::MkDir(FLAGS_net_api_test_tmpdir, FileSystem::MkDirParameters::Silent);
  const std::string dir = FLAGS_net_api_test_tmpdir + "/wrong_static_files";
  const auto dir_remover = current::FileSystem::ScopedRmDir(dir);
  FileSystem::MkDir(dir, FileSystem::MkDirParameters::Silent);
  FileSystem::WriteStringToFile("TXT is okay.", FileSystem::JoinPath(dir, "file.txt").c_str());
  FileSystem::WriteStringToFile("FOO is not! ", FileSystem::JoinPath(dir, "file.foo").c_str());
  ASSERT_THROW(HTTP(FLAGS_net_api_test_port).ServeStaticFilesFrom(dir),
               ServeStaticFilesFromCanNotServeStaticFilesOfUnknownMIMEType);
}

TEST(HTTPAPI, ResponseSmokeTest) {
  const auto send_response = [](const Response& response, Request request) { request(response); };

  const auto scope =
      HTTP(FLAGS_net_api_test_port)
          .Register("/response1", [send_response](Request r) { send_response(Response("foo"), std::move(r)); }) +
      HTTP(FLAGS_net_api_test_port)
          .Register(
              "/response2",
              [send_response](Request r) { send_response(Response("bar", HTTPResponseCode.Accepted), std::move(r)); }) +
      HTTP(FLAGS_net_api_test_port)
          .Register("/response3",
                    [send_response](Request r) {
                      send_response(Response("baz", HTTPResponseCode.NotFound, "text/blah"), std::move(r));
                    }) +
      HTTP(FLAGS_net_api_test_port)
          .Register("/response4",
                    [send_response](Request r) {
                      send_response(Response(SerializableObject(), HTTPResponseCode.Accepted), std::move(r));
                    }) +
      HTTP(FLAGS_net_api_test_port)
          .Register("/response5",
                    [send_response](Request r) {
                      send_response(Response(SerializableObject(), "meh").Code(HTTPResponseCode.Created), std::move(r));
                    }) +
      HTTP(FLAGS_net_api_test_port)
          .Register("/response6",
                    [send_response](Request r) {
                      send_response(Response().Body("OK").Code(HTTPResponseCode.OK), std::move(r));
                    }) +
      HTTP(FLAGS_net_api_test_port)
          .Register("/response7",
                    [send_response](Request r) {
                      send_response(Response().JSON(SerializableObject(), "magic").Code(HTTPResponseCode.OK),
                                    std::move(r));
                    }) +
      HTTP(FLAGS_net_api_test_port)
          .Register("/response8",
                    [send_response](Request r) { send_response(Response(HTTPResponseCode.Created), std::move(r)); }) +
      HTTP(FLAGS_net_api_test_port)
          .Register("/response9",
                    [send_response](Request r) {
                      send_response(Response(), std::move(r));  // Will result in a 500 "INTERNAL SERVER ERROR".
                    }) +
      HTTP(FLAGS_net_api_test_port)
          .Register("/response10",
                    [](Request r) {
                      SerializableVariant v;
                      v.template Construct<SerializableObject>();
                      r(v);
                    }) +
      HTTP(FLAGS_net_api_test_port)
          .Register("/response11",
                    [send_response](Request r) {
                      // Test both a direct response (`Request::operator()`) and a response via `Respose`.
                      SerializableVariant v;
                      v.template Construct<SerializableObject>();
                      send_response(v, std::move(r));
                    });

  const auto response1 = HTTP(GET(Printf("http://localhost:%d/response1", FLAGS_net_api_test_port)));
  EXPECT_EQ(200, static_cast<int>(response1.code));
  EXPECT_EQ("foo", response1.body);

  const auto response2 = HTTP(GET(Printf("http://localhost:%d/response2", FLAGS_net_api_test_port)));
  EXPECT_EQ(202, static_cast<int>(response2.code));
  EXPECT_EQ("bar", response2.body);

  const auto response3 = HTTP(GET(Printf("http://localhost:%d/response3", FLAGS_net_api_test_port)));
  EXPECT_EQ(404, static_cast<int>(response3.code));
  EXPECT_EQ("baz", response3.body);

  const auto response4 = HTTP(GET(Printf("http://localhost:%d/response4", FLAGS_net_api_test_port)));
  EXPECT_EQ(202, static_cast<int>(response4.code));
  EXPECT_EQ("{\"x\":42,\"s\":\"foo\"}\n", response4.body);

  const auto response5 = HTTP(GET(Printf("http://localhost:%d/response5", FLAGS_net_api_test_port)));
  EXPECT_EQ(201, static_cast<int>(response5.code));
  EXPECT_EQ("{\"meh\":{\"x\":42,\"s\":\"foo\"}}\n", response5.body);

  const auto response6 = HTTP(GET(Printf("http://localhost:%d/response6", FLAGS_net_api_test_port)));
  EXPECT_EQ(200, static_cast<int>(response6.code));
  EXPECT_EQ("OK", response6.body);

  const auto response7 = HTTP(GET(Printf("http://localhost:%d/response7", FLAGS_net_api_test_port)));
  EXPECT_EQ(200, static_cast<int>(response7.code));
  EXPECT_EQ("{\"magic\":{\"x\":42,\"s\":\"foo\"}}\n", response7.body);

  const auto response8 = HTTP(GET(Printf("http://localhost:%d/response8", FLAGS_net_api_test_port)));
  EXPECT_EQ(201, static_cast<int>(response8.code));
  EXPECT_EQ("", response8.body);

  const auto response9 = HTTP(GET(Printf("http://localhost:%d/response9", FLAGS_net_api_test_port)));
  EXPECT_EQ(500, static_cast<int>(response9.code));
  EXPECT_EQ("<h1>INTERNAL SERVER ERROR</h1>\n", response9.body);

  const auto response10 = HTTP(GET(Printf("http://localhost:%d/response10", FLAGS_net_api_test_port)));
  EXPECT_EQ(200, static_cast<int>(response10.code));
  EXPECT_EQ("{\"SerializableObject\":{\"x\":42,\"s\":\"foo\"},\"\":\"T9201749777787913665\"}\n", response10.body);

  const auto response11 = HTTP(GET(Printf("http://localhost:%d/response11", FLAGS_net_api_test_port)));
  EXPECT_EQ(200, static_cast<int>(response11.code));
  EXPECT_EQ("{\"SerializableObject\":{\"x\":42,\"s\":\"foo\"},\"\":\"T9201749777787913665\"}\n", response11.body);

  {
    Response response;
    response = "foo";
    response = SerializableObject();
    static_cast<void>(response);
  }
}

TEST(HTTPAPI, PayloadTooLarge) {
  const auto scope = HTTP(FLAGS_net_api_test_port)
                         .Register("/enough_is_enough",
                                   [](Request r) {
                                     ASSERT_FALSE(r.body.empty());
                                     EXPECT_EQ("POST", r.method);
                                     r("Fits.\n");
                                   });

  {
    const size_t size_ok = 16 * 1024 * 1024;
    ASSERT_EQ(current::net::constants::kMaxHTTPPayloadSizeInBytes, size_ok);

    const auto response =
        HTTP(POST(Printf("http://localhost:%d/enough_is_enough", FLAGS_net_api_test_port), std::string(size_ok, '.')));
    EXPECT_EQ(200, static_cast<int>(response.code));
    EXPECT_EQ("Fits.\n", response.body);
  }
  {
    const size_t size_too_much = 16 * 1024 * 1024 + 1;
    ASSERT_GT(size_too_much, current::net::constants::kMaxHTTPPayloadSizeInBytes);

    const auto response = HTTP(
        POST(Printf("http://localhost:%d/enough_is_enough", FLAGS_net_api_test_port), std::string(size_too_much, '.')));
    EXPECT_EQ(413, static_cast<int>(response.code));
    EXPECT_EQ("<h1>ENTITY TOO LARGE</h1>\n", response.body);
  }
}

CURRENT_STRUCT_T(HTTPAPITemplatedTestObject) {
  CURRENT_FIELD(text, std::string, "OK");
  CURRENT_FIELD(data, T);
};

struct HTTPAPINonSerializableObject {};

TEST(HTTPAPI, ResponseGeneratorForSerializableAndNonSerializableTypes) {
  const auto scope =
      HTTP(FLAGS_net_api_test_port)
          .Register(
              "/maybe_json",
              [](Request r) {
                if (r.url.query.has("json")) {
                  static_assert(current::serialization::json::IsJSONSerializable<HTTPAPITestObject>::value, "");
                  r(current::http::GenerateResponseFromMaybeSerializableObject<
                      HTTPAPITemplatedTestObject<HTTPAPITestObject>>(HTTPAPITemplatedTestObject<HTTPAPITestObject>()));
                } else {
                  static_assert(!current::serialization::json::IsJSONSerializable<HTTPAPINonSerializableObject>::value,
                                "");
                  r(current::http::GenerateResponseFromMaybeSerializableObject<
                      HTTPAPITemplatedTestObject<HTTPAPINonSerializableObject>>(
                      HTTPAPITemplatedTestObject<HTTPAPINonSerializableObject>()));
                }
              });
  {
    const auto response = HTTP(GET(Printf("http://localhost:%d/maybe_json?json", FLAGS_net_api_test_port)));
    EXPECT_EQ("{\"text\":\"OK\",\"data\":{\"number\":42,\"text\":\"text\",\"array\":[1,2,3]}}\n", response.body);
    EXPECT_EQ(200, static_cast<int>(response.code));
  }
  {
    const auto response = HTTP(GET(Printf("http://localhost:%d/maybe_json", FLAGS_net_api_test_port)));
    EXPECT_EQ("", response.body);
    EXPECT_EQ(200, static_cast<int>(response.code));
  }
}

TEST(HTTPAPI, JSONDoesNotHaveCORSHeaderByDefaultWhenSentViaRequest) {
  {
    const auto scope = HTTP(FLAGS_net_api_test_port).Register("/json1", [](Request r) { r(SerializableObject()); });

    const auto response = HTTP(GET(Printf("http://localhost:%d/json1", FLAGS_net_api_test_port)));
    EXPECT_EQ(200, static_cast<int>(response.code));
    EXPECT_EQ("{\"x\":42,\"s\":\"foo\"}\n", response.body);
    EXPECT_FALSE(response.headers.Has("Access-Control-Allow-Origin"));
  }
  {
    const auto scope = HTTP(FLAGS_net_api_test_port).Register("/json2", [](Request r) {
      r(SerializableObject(), HTTPResponseCode.OK, current::net::http::Headers().SetCORSHeader());
    });
    const auto response = HTTP(GET(Printf("http://localhost:%d/json2", FLAGS_net_api_test_port)));
    EXPECT_EQ(200, static_cast<int>(response.code));
    EXPECT_EQ("{\"x\":42,\"s\":\"foo\"}\n", response.body);
    ASSERT_TRUE(response.headers.Has("Access-Control-Allow-Origin"));
    EXPECT_EQ("*", response.headers.Get("Access-Control-Allow-Origin"));
  }
  {
    const auto scope = HTTP(FLAGS_net_api_test_port).Register("/json3", [](Request r) {
      r(SerializableObject(), HTTPResponseCode.OK, current::net::http::Headers().SetCORSHeader().RemoveCORSHeader());
    });

    const auto response = HTTP(GET(Printf("http://localhost:%d/json3", FLAGS_net_api_test_port)));
    EXPECT_EQ(200, static_cast<int>(response.code));
    EXPECT_EQ("{\"x\":42,\"s\":\"foo\"}\n", response.body);
    EXPECT_FALSE(response.headers.Has("Access-Control-Allow-Origin"));
  }
}

TEST(HTTPAPI, JSONDoesHaveCORSHeaderByDefault) {
  {
    const auto scope =
        HTTP(FLAGS_net_api_test_port).Register("/json1", [](Request r) { r(Response(SerializableObject())); });

    const auto response = HTTP(GET(Printf("http://localhost:%d/json1", FLAGS_net_api_test_port)));
    EXPECT_EQ(200, static_cast<int>(response.code));
    EXPECT_EQ("{\"x\":42,\"s\":\"foo\"}\n", response.body);
    ASSERT_TRUE(response.headers.Has("Access-Control-Allow-Origin"));
    EXPECT_EQ("*", response.headers.Get("Access-Control-Allow-Origin"));
  }
  {
    const auto scope = HTTP(FLAGS_net_api_test_port).Register("/json2", [](Request r) {
      r(Response(SerializableObject()).DisableCORS());
    });

    const auto response = HTTP(GET(Printf("http://localhost:%d/json2", FLAGS_net_api_test_port)));
    EXPECT_EQ(200, static_cast<int>(response.code));
    EXPECT_EQ("{\"x\":42,\"s\":\"foo\"}\n", response.body);
    EXPECT_FALSE(response.headers.Has("Access-Control-Allow-Origin"));
  }
  {
    const auto scope = HTTP(FLAGS_net_api_test_port).Register("/json3", [](Request r) {
      r(Response(SerializableObject()).DisableCORS().EnableCORS());
    });

    const auto response = HTTP(GET(Printf("http://localhost:%d/json3", FLAGS_net_api_test_port)));
    EXPECT_EQ(200, static_cast<int>(response.code));
    EXPECT_EQ("{\"x\":42,\"s\":\"foo\"}\n", response.body);
    ASSERT_TRUE(response.headers.Has("Access-Control-Allow-Origin"));
    EXPECT_EQ("*", response.headers.Get("Access-Control-Allow-Origin"));
  }
}<|MERGE_RESOLUTION|>--- conflicted
+++ resolved
@@ -418,29 +418,19 @@
 }
 
 TEST(HTTPAPI, HandlesRespondTwiceWithResponse) {
-<<<<<<< HEAD
-  std::atomic_char result('.');
-=======
   std::string result = "";
   std::atomic_bool result_ready(false);
->>>>>>> ed47d0da
   const auto scope = HTTP(FLAGS_net_api_test_port)
                          .Register("/respond_twice",
                                    [&result, &result_ready](Request r) {
                                      r(Response("OK", HTTPResponseCode.OK));
                                      try {
                                        r(Response("FAIL", HTTPResponseCode(762)));
-<<<<<<< HEAD
-                                       result = 'F';  // Fail, the second response muts throw.
-                                     } catch (const current::net::AttemptedToSendHTTPResponseMoreThanOnce&) {
-                                       result = 'P';  // Pass, the second response did throw.
-=======
                                        result = "Error, second response did not throw.";
                                        result_ready = true;
                                      } catch (const current::net::AttemptedToSendHTTPResponseMoreThanOnce&) {
                                        result = "OK, second response did throw.";
                                        result_ready = true;
->>>>>>> ed47d0da
                                      }
                                    });
   const string url = Printf("http://localhost:%d/respond_twice", FLAGS_net_api_test_port);
@@ -452,15 +442,11 @@
   EXPECT_EQ(200, static_cast<int>(response.code));
   EXPECT_EQ("OK", response.body);
   EXPECT_EQ(url, response.url);
-<<<<<<< HEAD
-  EXPECT_EQ('P', result);
-=======
 
   while (!result_ready) {
     std::this_thread::yield();
   }
   EXPECT_EQ("OK, second response did throw.", result);
->>>>>>> ed47d0da
 }
 
 #if !defined(CURRENT_APPLE) || defined(CURRENT_APPLE_HTTP_CLIENT_POSIX)
