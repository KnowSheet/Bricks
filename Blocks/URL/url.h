/*******************************************************************************
The MIT License (MIT)

Copyright (c) 2014 Dmitry "Dima" Korolev, <dmitry.korolev@gmail.com>.

Permission is hereby granted, free of charge, to any person obtaining a copy
of this software and associated documentation files (the "Software"), to deal
in the Software without restriction, including without limitation the rights
to use, copy, modify, merge, publish, distribute, sublicense, and/or sell
copies of the Software, and to permit persons to whom the Software is
furnished to do so, subject to the following conditions:

The above copyright notice and this permission notice shall be included in all
copies or substantial portions of the Software.

THE SOFTWARE IS PROVIDED "AS IS", WITHOUT WARRANTY OF ANY KIND, EXPRESS OR
IMPLIED, INCLUDING BUT NOT LIMITED TO THE WARRANTIES OF MERCHANTABILITY,
FITNESS FOR A PARTICULAR PURPOSE AND NONINFRINGEMENT. IN NO EVENT SHALL THE
AUTHORS OR COPYRIGHT HOLDERS BE LIABLE FOR ANY CLAIM, DAMAGES OR OTHER
LIABILITY, WHETHER IN AN ACTION OF CONTRACT, TORT OR OTHERWISE, ARISING FROM,
OUT OF OR IN CONNECTION WITH THE SOFTWARE OR THE USE OR OTHER DEALINGS IN THE
SOFTWARE.
*******************************************************************************/

#ifndef BLOCKS_URL_URL_H
#define BLOCKS_URL_URL_H

#include "../../port.h"

#include <algorithm>
#include <cctype>
#include <cstring>
#include <map>
#include <set>
#include <sstream>
#include <string>
#include <vector>

#include "exceptions.h"

#include "../../TypeSystem/Reflection/reflection.h"
#include "../../TypeSystem/Serialization/json.h"

#include "../../Bricks/exception.h"

#include "../../Bricks/strings/printf.h"
#include "../../Bricks/strings/split.h"

#include "../../Bricks/file/file.h"

namespace current {
namespace url {

struct EmptyURLException : current::Exception {};
// struct EmptyURLHostException : Exception {};

// URL manages the mapping between the string and parsed representations of the URL. It manages:
//
// * host    (string)
// * path    (string, defaults to "/", never empty.)
// * scheme  (defaults to "http", empty only if set explicitly in constructor.)
// * port    (defaults to the default port for supported schemes, zero/unset for unknown ones.)
//
// When handling redirects, the previous URL can be provided to properly handle host/port/scheme.

// For `URL::FillObject<T, MODE = Forgiving>(...)`.
enum class FillObjectMode : bool { Forgiving = false, Strict = true };

namespace impl {

namespace {
const char* const kDefaultScheme = "http";
const char* const kDefaultHost = "localhost";
}

struct URLWithoutParametersParser {
  std::string host = "";
  mutable std::string path = "/";
  std::string scheme = kDefaultScheme;
  uint16_t port = 0;
<<<<<<< HEAD
=======
  std::string username = "";
  std::string password = "";
>>>>>>> 4584045a

 protected:
  URLWithoutParametersParser() = default;

<<<<<<< HEAD
  // Extra parameters for previous host and port are provided in the constructor to handle redirects.
  URLWithoutParametersParser(const std::string& url,
                             const std::string& previous_scheme = "",
                             const std::string& previous_host = "",
                             const uint16_t previous_port = 0) {
=======
  void ParseURLWithoutParameters(const std::string& url) {
>>>>>>> 4584045a
    if (url.empty()) {
      CURRENT_THROW(EmptyURLException());
    }

    // Can parse a full URL: `scheme://host.name:80/path`, `scheme://host.name/path`.
    // Can parse a protocol-relative URL: `//host.name:80/path`, `//host.name/path`.
    // Can parse a username-password pair: `http://user:pass@host.name/`.
    // Can parse a username only: `http://user@host.name/`.
    // Can parse a port-only URL: `:12345/path`.
    // Can parse a relative URL: `/path/anything`.
    // Query string and fragment identifier are parsed separately in `URLParametersExtractor`.

    scheme = "";
<<<<<<< HEAD
    size_t offset_past_scheme = 0;
    const size_t colon_double_slash = url.find("://");
    if (colon_double_slash != std::string::npos) {
      scheme = url.substr(0, colon_double_slash);
      offset_past_scheme = colon_double_slash + 3;
    }

    // TODO(dkorolev): Support `http://user:pass@host:80/` in the future.
    const size_t colon = url.find(':', offset_past_scheme);
    const size_t slash = url.find('/', offset_past_scheme);
    host = url.substr(offset_past_scheme, std::min(colon, slash) - offset_past_scheme);
    if (host.empty()) {
      host = previous_host;
      port = previous_port;
    }

    if (colon != std::string::npos && colon < slash) {
      port = static_cast<uint16_t>(atoi(url.c_str() + colon + 1));
=======
    size_t parsed_offset = 0;
    const size_t double_slash = url.find("//");
    if (double_slash != std::string::npos && (double_slash == 0 || url[double_slash - 1] == ':')) {
      scheme = (double_slash == 0 ? "" : url.substr(0, double_slash - 1));
      parsed_offset = double_slash + 2;
    }

    const size_t host_end = url.find('/', parsed_offset);
    const size_t at_sign = url.find('@', parsed_offset);
    if (at_sign != std::string::npos && at_sign < host_end) {
      const size_t user_pass_colon = url.find(':', parsed_offset);
      if (user_pass_colon != std::string::npos && user_pass_colon < at_sign) {
        username = url.substr(parsed_offset, user_pass_colon - parsed_offset);
        password = url.substr(user_pass_colon + 1, at_sign - (user_pass_colon + 1));
      } else {
        username = url.substr(parsed_offset, at_sign - parsed_offset);
      }
      parsed_offset = at_sign + 1;
    }

    const size_t port_colon = url.find(':', parsed_offset);
    if (port_colon != std::string::npos && port_colon < host_end) {
      host = url.substr(parsed_offset, port_colon - parsed_offset);
      port = static_cast<uint16_t>(atoi(url.c_str() + port_colon + 1));
    } else {
      host = url.substr(parsed_offset, host_end - parsed_offset);
>>>>>>> 4584045a
    }

    if (host_end != std::string::npos) {
      path = url.substr(host_end);
    } else {
      path = "";
    }
    if (path.empty()) {
      path = "/";
    }
<<<<<<< HEAD

    if (colon_double_slash == std::string::npos) {
      if (!previous_scheme.empty()) {
        scheme = previous_scheme;
      } else if (port > 0) {
        scheme = DefaultSchemeForPort(port);
      } else if (previous_port > 0) {
        scheme = DefaultSchemeForPort(previous_port);
      } else {
        scheme = kDefaultScheme;
      }
    }

    if (port == 0) {
      port = DefaultPortForScheme(scheme);
    }
=======
>>>>>>> 4584045a
  }

  std::string ComposeURL() const {
    if (!host.empty()) {
      const std::string scheme_for_compose = (!scheme.empty() ? scheme : (port > 0 ? DefaultSchemeForPort(port) : kDefaultScheme));
      const uint16_t port_for_compose = (port > 0 && port != DefaultPortForScheme(scheme_for_compose) ? port : 0);

      std::ostringstream os;
      os << (!scheme_for_compose.empty() ? scheme_for_compose : kDefaultScheme) << "://";
      if (!username.empty()) {
        os << username;
        if (!password.empty()) {
          os << ':' << password;
        }
        os << '@';
      }
      os << host;
<<<<<<< HEAD
      if (port > 0 && port != DefaultPortForScheme(scheme)) {
        os << ':' << port;
=======
      if (port_for_compose > 0) {
        os << ':' << port_for_compose;
>>>>>>> 4584045a
      }
      os << path;
      return os.str();
    } else {
      // If no host is specified, it's just the path: No need to put scheme and port.
      return path;
    }
  }

 public:
  static int DefaultPortForScheme(const std::string& scheme) {
    // We don't really "support" other schemes yet -- D.K.
    if (scheme == "http") {
      return 80;
    } else if (scheme == "https") {
      return 443;
    } else {
      return 0;
    }
  }

  static std::string DefaultSchemeForPort(int port) {
    if (port == 80) {
      return "http";
    } else if (port == 443) {
      return "https";
    } else {
      return "";
    }
  }
};

struct URLParametersExtractor {
 protected:
  URLParametersExtractor() = default;

  void ExtractURLParametersFromURL(std::string url, size_t& parameters_start_index) {
    parameters_start_index = url.length();
    const size_t pound_sign_index = url.find('#');
    if (pound_sign_index != std::string::npos) {
      fragment = url.substr(pound_sign_index + 1);
      parameters_start_index = pound_sign_index;
    }
    const size_t question_mark_index = url.find('?');
    if (question_mark_index != std::string::npos && question_mark_index < pound_sign_index) {
      auto& v = parameters_vector;
      current::strings::Split(url.substr(question_mark_index + 1, parameters_start_index - (question_mark_index + 1)),
                              '&',
                              [&v](const std::string& chunk) {
                                const size_t i = chunk.find('=');
                                if (i != std::string::npos) {
                                  v.emplace_back(chunk.substr(0, i), chunk.substr(i + 1));
                                } else {
                                  v.emplace_back(chunk, "");
                                }
                              });
      for (auto& it : parameters_vector) {
        it.first = DecodeURIComponent(it.first);
        it.second = DecodeURIComponent(it.second);
      }
      query = QueryParameters(parameters_vector);
      parameters_start_index = question_mark_index;
    }
  }

 public:
  static bool IsHexDigit(char c) { return (c >= '0' && c <= '9') || (c >= 'a' && c <= 'f') || (c >= 'A' && c <= 'F'); }

  static bool IsURIComponentSpecialCharacter(char c) {
    // https://github.com/lyokato/cpp-urilite/blob/723083f98ddf42f2b610b62444c598236b5ce3e8/include/urilite.h#L52-L65
    // RFC2396 unreserved?
    return ((c >= 'a' && c <= 'z')
            || (c >= 'A' && c <= 'Z')
            || (c >= '0' && c <= '9')
            || c == '-'  || c == '_'  || c == '.' || c == '~'
            || c == '!'  || c == '\'' || c == '(' || c == ')');
  }

  static std::string DecodeURIComponent(const std::string& encoded) {
    std::ostringstream decoded;
    for (size_t i = 0; i < encoded.length(); ++i) {
      const char c = encoded[i];
      if (c == '+') {
        decoded << ' ';
      } else if (c == '%' && i + 3 <= encoded.length() && IsHexDigit(encoded[i + 1]) && IsHexDigit(encoded[i + 2])) {
        decoded << static_cast<char>(std::stoi(encoded.substr(i + 1, 2).c_str(), nullptr, 16));
        i += 2;
      } else {
        decoded << c;
      }
    }
    return decoded.str();
  }

  static std::string EncodeURIComponent(const std::string& decoded) {
    std::ostringstream encoded;
    for (const char c : decoded) {
      if (IsURIComponentSpecialCharacter(c)) {
        encoded << c;
      } else if (c == ' ') {
        encoded << "%20";
      } else {
        encoded << current::strings::Printf("%%%02X", static_cast<int>(c));
      }
    }
    return encoded.str();
  }

  std::string ComposeParameters() const {
    std::string composed_parameters;
    for (size_t i = 0; i < parameters_vector.size(); ++i) {
      composed_parameters += "?&"[i > 0];
      composed_parameters +=
          EncodeURIComponent(parameters_vector[i].first) + '=' + EncodeURIComponent(parameters_vector[i].second);
    }
    if (!fragment.empty()) {
      composed_parameters += "#" + fragment;
    }
    return composed_parameters;
  }

  struct QueryParameters {
    QueryParameters() = default;
    QueryParameters(const std::vector<std::pair<std::string, std::string>>& parameters_vector)
        : parameters_(parameters_vector.begin(), parameters_vector.end()) {}
    inline std::string operator[](const std::string& key) const { return get(key, ""); }
    inline bool has(const std::string& key) const { return parameters_.find(key) != parameters_.end(); }
    inline const std::string& get(const std::string& key, const std::string& default_value) const {
      const auto cit = parameters_.find(key);
      if (cit != parameters_.end()) {
        return cit->second;
      } else {
        return default_value;
      }
    }
    const std::map<std::string, std::string>& AsImmutableMap() const { return parameters_; }
    std::map<std::string, std::string> parameters_;

    // NOTE: `FillObject` only populates the fields present in the URL; it doesn't erase what's not in the querystring.
    template <typename T, FillObjectMode MODE = FillObjectMode::Forgiving>
    const T& FillObject(T& object) const {
      QueryParametersObjectFiller<T, MODE> parser{parameters_};
      current::reflection::VisitAllFields<T, current::reflection::FieldNameAndMutableValue>::WithObject(object, parser);
      return object;
    }

    template <typename T, FillObjectMode MODE = FillObjectMode::Forgiving>
    T FillObject() const {
      T object;
      FillObject<T, MODE>(object);
      return object;
    }

   private:
    template <typename TOP_LEVEL_T, FillObjectMode MODE>
    struct QueryParametersObjectFiller {
      const std::map<std::string, std::string>& q;

      // The `std::string` is a special case, as no quotes are expected.
      void operator()(const std::string& key, std::string& value) const {
        const auto cit = q.find(key);
        if (cit != q.end()) {
          value = cit->second;
        } else if (MODE == FillObjectMode::Strict) {
          CURRENT_THROW(URLParseSpecificObjectAsURLParameterException<TOP_LEVEL_T>(key, "missing value"));
        }
      }

      // The `bool` is a special case as well, as a) just `?b` should set `b` to true,
      // and b) Current supports 0/1, false/true, False/True, and FALSE/TRUE.
      void operator()(const std::string& key, bool& value) const {
        const auto cit = q.find(key);
        if (cit != q.end()) {
          if (cit->second.empty()) {
            value = true;  // Just `?b` sets `b` to true.
          } else if (MODE == FillObjectMode::Forgiving) {
            current::FromString(cit->second, value);
          } else {
            try {
              ParseJSON(cit->second, value);
            } catch (const current::TypeSystemParseJSONException& exception) {
              CURRENT_THROW(
                  URLParseSpecificObjectAsURLParameterException<TOP_LEVEL_T>(key, exception.OriginalDescription()));
            }
          }
        }
      }

      // `Optional<>`-s are special cases, as they can be missing.
      template <typename T>
      void operator()(const std::string& key, Optional<T>& value) const {
        const auto cit = q.find(key);
        if (cit != q.end()) {
          value = T();
          operator()(key, Value(value));
        }
      }

      // For the remaining field types, use `ParseJSON`. Overkill, but ensures any `CURRENT_STRUCT` can be URL-encoded.
      template <typename T>
      void operator()(const std::string& key, T& value) const {
        const auto cit = q.find(key);
        if (cit != q.end()) {
          try {
            ParseJSON(cit->second, value);
          } catch (const current::TypeSystemParseJSONException& exception) {
            CURRENT_THROW(
                URLParseSpecificObjectAsURLParameterException<TOP_LEVEL_T>(key, exception.OriginalDescription()));
          }
        } else if (MODE == FillObjectMode::Strict) {
          CURRENT_THROW(URLParseSpecificObjectAsURLParameterException<TOP_LEVEL_T>(key, "missing value"));
        }
      }
    };
  };

  const std::map<std::string, std::string>& AllQueryParameters() const { return query.AsImmutableMap(); }

  std::vector<std::pair<std::string, std::string>> parameters_vector;
  QueryParameters query;
  std::string fragment;
};

struct URL : URLParametersExtractor, URLWithoutParametersParser {
  URL() = default;

<<<<<<< HEAD
  // Extra parameters for previous host and port are provided in the constructor to handle redirects.
  URL(const std::string& url,
      const std::string& previous_scheme = "",
      const std::string& previous_host = "",
      const uint16_t previous_port = 0)
      : URLParametersExtractor(url),
        URLWithoutParametersParser(
            URLParametersExtractor::url_without_parameters, previous_scheme, previous_host, previous_port) {}

  URL(const std::string& url, const URLWithoutParametersParser& previous)
      : URLParametersExtractor(url),
        URLWithoutParametersParser(URLParametersExtractor::url_without_parameters, previous) {}
=======
  URL(const std::string& url) {
    size_t parameters_start_index = 0;
    URLParametersExtractor::ExtractURLParametersFromURL(url, parameters_start_index);
    URLWithoutParametersParser::ParseURLWithoutParameters(url.substr(0, parameters_start_index));
  }

  URL& FillWithDefaults() {
    if (scheme.empty()) {
      if (port == 0) {
        scheme = kDefaultScheme;
      } else {
        scheme = DefaultSchemeForPort(port);
        if (scheme.empty()) {
          scheme = kDefaultScheme;
        }
      }
    }

    if (host.empty()) {
      host = kDefaultHost;
    }

    if (port == 0) {
      port = DefaultPortForScheme(scheme);
    }

    return *this;
  }

  URL& RedirectToURL(const URL& target_url_parsed) {
    if (!target_url_parsed.scheme.empty()) {
      scheme = target_url_parsed.scheme;
    }

    if (!target_url_parsed.host.empty()) {
      host = target_url_parsed.host;
      port = target_url_parsed.port;
    } else if (target_url_parsed.port > 0) {
      port = target_url_parsed.port;
    }

    username = target_url_parsed.username;
    password = target_url_parsed.password;

    path = target_url_parsed.path;

    parameters_vector = target_url_parsed.parameters_vector;
    query = target_url_parsed.query;
    fragment = target_url_parsed.fragment;

    return *this;
  }

  URL& RedirectToURL(const std::string& url) {
    return RedirectToURL(URL(url));
  }

  std::string ComposeURLWithoutParameters() const {
    return URLWithoutParametersParser::ComposeURL();
  }
>>>>>>> 4584045a

  std::string ComposeURL() const {
    return URLWithoutParametersParser::ComposeURL() + URLParametersExtractor::ComposeParameters();
  }

  // Pretty simple, though not fully RFC-compliant way to check if URL path is valid.
  static bool IsPathValidToRegister(const std::string& path) {
    const std::set<char> valid_nonalnum_chars{
        '/', '-', '.', '_', '~', '!', '$', '&', '\'', '(', ')', '*', '+', ',', ';', '=', ':', '@'};
    return find_if(path.begin(),
                   path.end(),
                   [&valid_nonalnum_chars](char c) { return !(isalnum(c) || valid_nonalnum_chars.count(c)); }) ==
           path.end();
  }
};

}  // namespace impl

using URL = impl::URL;

// `URLPathArgs` is used to register a HTTP handler that accepts a number of parameters defined by `CountMask`.
// Examples:
//  {"/foo", CountMask::None} serves only requests to "/foo",
//  {"/foo", CountMask::One} serves only requests to "/foo/{arg}",
//  {"/foo", CountMask::None | CountMask::One} serves requests to "/foo" and "/foo/{arg}",
//  {"/foo", CountMask::Any} serves requests to "/foo", "/foo/{arg1}", "/foo/{arg1}/{arg2}...".
struct URLPathArgs {
 public:
  using CountMaskUnderlyingType = uint16_t;
  enum { MaxArgsCount = 15 };
  enum class CountMask : CountMaskUnderlyingType {
    None = (1 << 0),
    One = (1 << 1),
    Two = (1 << 2),
    Three = (1 << 3),
    Any = static_cast<CountMaskUnderlyingType>(~0)
  };

  const std::string& operator[](size_t index) const { return args_.at(args_.size() - 1 - index); }

  using iterator_t = std::vector<std::string>::const_reverse_iterator;

  iterator_t begin() const { return args_.crbegin(); }
  iterator_t end() const { return args_.crend(); }

  bool empty() const { return args_.empty(); }
  size_t size() const { return args_.size(); }

  void add(const std::string& arg) { args_.push_back(arg); }

  std::string base_path;

 private:
  std::vector<std::string> args_;
};

inline URLPathArgs::CountMask operator&(const URLPathArgs::CountMask lhs, const URLPathArgs::CountMask rhs) {
  return static_cast<URLPathArgs::CountMask>(static_cast<URLPathArgs::CountMaskUnderlyingType>(lhs) &
                                             static_cast<URLPathArgs::CountMaskUnderlyingType>(rhs));
}

inline URLPathArgs::CountMask operator|(const URLPathArgs::CountMask lhs, const URLPathArgs::CountMask rhs) {
  return static_cast<URLPathArgs::CountMask>(static_cast<URLPathArgs::CountMaskUnderlyingType>(lhs) |
                                             static_cast<URLPathArgs::CountMaskUnderlyingType>(rhs));
}

inline URLPathArgs::CountMask& operator|=(URLPathArgs::CountMask& lhs, const URLPathArgs::CountMask rhs) {
  lhs = static_cast<URLPathArgs::CountMask>(static_cast<URLPathArgs::CountMaskUnderlyingType>(lhs) |
                                            static_cast<URLPathArgs::CountMaskUnderlyingType>(rhs));
  return lhs;
}

inline URLPathArgs::CountMask operator<<(const URLPathArgs::CountMask lhs, const size_t count) {
  return static_cast<URLPathArgs::CountMask>(static_cast<URLPathArgs::CountMaskUnderlyingType>(lhs) << count);
}

inline URLPathArgs::CountMask& operator<<=(URLPathArgs::CountMask& lhs, const size_t count) {
  lhs = (lhs << count);
  return lhs;
}

}  // namespace url
}  // namespace current

using current::url::URL;
using current::url::URLPathArgs;

#endif  // BLOCKS_URL_URL_H<|MERGE_RESOLUTION|>--- conflicted
+++ resolved
@@ -78,24 +78,13 @@
   mutable std::string path = "/";
   std::string scheme = kDefaultScheme;
   uint16_t port = 0;
-<<<<<<< HEAD
-=======
   std::string username = "";
   std::string password = "";
->>>>>>> 4584045a
 
  protected:
   URLWithoutParametersParser() = default;
 
-<<<<<<< HEAD
-  // Extra parameters for previous host and port are provided in the constructor to handle redirects.
-  URLWithoutParametersParser(const std::string& url,
-                             const std::string& previous_scheme = "",
-                             const std::string& previous_host = "",
-                             const uint16_t previous_port = 0) {
-=======
   void ParseURLWithoutParameters(const std::string& url) {
->>>>>>> 4584045a
     if (url.empty()) {
       CURRENT_THROW(EmptyURLException());
     }
@@ -109,26 +98,6 @@
     // Query string and fragment identifier are parsed separately in `URLParametersExtractor`.
 
     scheme = "";
-<<<<<<< HEAD
-    size_t offset_past_scheme = 0;
-    const size_t colon_double_slash = url.find("://");
-    if (colon_double_slash != std::string::npos) {
-      scheme = url.substr(0, colon_double_slash);
-      offset_past_scheme = colon_double_slash + 3;
-    }
-
-    // TODO(dkorolev): Support `http://user:pass@host:80/` in the future.
-    const size_t colon = url.find(':', offset_past_scheme);
-    const size_t slash = url.find('/', offset_past_scheme);
-    host = url.substr(offset_past_scheme, std::min(colon, slash) - offset_past_scheme);
-    if (host.empty()) {
-      host = previous_host;
-      port = previous_port;
-    }
-
-    if (colon != std::string::npos && colon < slash) {
-      port = static_cast<uint16_t>(atoi(url.c_str() + colon + 1));
-=======
     size_t parsed_offset = 0;
     const size_t double_slash = url.find("//");
     if (double_slash != std::string::npos && (double_slash == 0 || url[double_slash - 1] == ':')) {
@@ -155,7 +124,6 @@
       port = static_cast<uint16_t>(atoi(url.c_str() + port_colon + 1));
     } else {
       host = url.substr(parsed_offset, host_end - parsed_offset);
->>>>>>> 4584045a
     }
 
     if (host_end != std::string::npos) {
@@ -166,30 +134,12 @@
     if (path.empty()) {
       path = "/";
     }
-<<<<<<< HEAD
-
-    if (colon_double_slash == std::string::npos) {
-      if (!previous_scheme.empty()) {
-        scheme = previous_scheme;
-      } else if (port > 0) {
-        scheme = DefaultSchemeForPort(port);
-      } else if (previous_port > 0) {
-        scheme = DefaultSchemeForPort(previous_port);
-      } else {
-        scheme = kDefaultScheme;
-      }
-    }
-
-    if (port == 0) {
-      port = DefaultPortForScheme(scheme);
-    }
-=======
->>>>>>> 4584045a
   }
 
   std::string ComposeURL() const {
     if (!host.empty()) {
-      const std::string scheme_for_compose = (!scheme.empty() ? scheme : (port > 0 ? DefaultSchemeForPort(port) : kDefaultScheme));
+      const std::string scheme_for_compose =
+          (!scheme.empty() ? scheme : (port > 0 ? DefaultSchemeForPort(port) : kDefaultScheme));
       const uint16_t port_for_compose = (port > 0 && port != DefaultPortForScheme(scheme_for_compose) ? port : 0);
 
       std::ostringstream os;
@@ -202,13 +152,8 @@
         os << '@';
       }
       os << host;
-<<<<<<< HEAD
-      if (port > 0 && port != DefaultPortForScheme(scheme)) {
-        os << ':' << port;
-=======
       if (port_for_compose > 0) {
         os << ':' << port_for_compose;
->>>>>>> 4584045a
       }
       os << path;
       return os.str();
@@ -283,8 +228,8 @@
     return ((c >= 'a' && c <= 'z')
             || (c >= 'A' && c <= 'Z')
             || (c >= '0' && c <= '9')
-            || c == '-'  || c == '_'  || c == '.' || c == '~'
-            || c == '!'  || c == '\'' || c == '(' || c == ')');
+            || c == '-' || c == '_' || c == '.' || c == '~'
+            || c == '!' || c == '\'' || c == '(' || c == ')');
   }
 
   static std::string DecodeURIComponent(const std::string& encoded) {
@@ -435,20 +380,6 @@
 struct URL : URLParametersExtractor, URLWithoutParametersParser {
   URL() = default;
 
-<<<<<<< HEAD
-  // Extra parameters for previous host and port are provided in the constructor to handle redirects.
-  URL(const std::string& url,
-      const std::string& previous_scheme = "",
-      const std::string& previous_host = "",
-      const uint16_t previous_port = 0)
-      : URLParametersExtractor(url),
-        URLWithoutParametersParser(
-            URLParametersExtractor::url_without_parameters, previous_scheme, previous_host, previous_port) {}
-
-  URL(const std::string& url, const URLWithoutParametersParser& previous)
-      : URLParametersExtractor(url),
-        URLWithoutParametersParser(URLParametersExtractor::url_without_parameters, previous) {}
-=======
   URL(const std::string& url) {
     size_t parameters_start_index = 0;
     URLParametersExtractor::ExtractURLParametersFromURL(url, parameters_start_index);
@@ -502,14 +433,9 @@
     return *this;
   }
 
-  URL& RedirectToURL(const std::string& url) {
-    return RedirectToURL(URL(url));
-  }
-
-  std::string ComposeURLWithoutParameters() const {
-    return URLWithoutParametersParser::ComposeURL();
-  }
->>>>>>> 4584045a
+  URL& RedirectToURL(const std::string& url) { return RedirectToURL(URL(url)); }
+
+  std::string ComposeURLWithoutParameters() const { return URLWithoutParametersParser::ComposeURL(); }
 
   std::string ComposeURL() const {
     return URLWithoutParametersParser::ComposeURL() + URLParametersExtractor::ComposeParameters();
