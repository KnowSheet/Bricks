/*******************************************************************************
The MIT License (MIT)

Copyright (c) 2016 Dmitry "Dima" Korolev <dmitry.korolev@gmail.com>
          (c) 2016 Maxim Zhurovich <zhurovich@gmail.com>

Permission is hereby granted, free of charge, to any person obtaining a copy
of this software and associated documentation files (the "Software"), to deal
in the Software without restriction, including without limitation the rights
to use, copy, modify, merge, publish, distribute, sublicense, and/or sell
copies of the Software, and to permit persons to whom the Software is
furnished to do so, subject to the following conditions:

The above copyright notice and this permission notice shall be included in all
copies or substantial portions of the Software.

THE SOFTWARE IS PROVIDED "AS IS", WITHOUT WARRANTY OF ANY KIND, EXPRESS OR
IMPLIED, INCLUDING BUT NOT LIMITED TO THE WARRANTIES OF MERCHANTABILITY,
FITNESS FOR A PARTICULAR PURPOSE AND NONINFRINGEMENT. IN NO EVENT SHALL THE
AUTHORS OR COPYRIGHT HOLDERS BE LIABLE FOR ANY CLAIM, DAMAGES OR OTHER
LIABILITY, WHETHER IN AN ACTION OF CONTRACT, TORT OR OTHERWISE, ARISING FROM,
OUT OF OR IN CONNECTION WITH THE SOFTWARE OR THE USE OR OTHER DEALINGS IN THE
SOFTWARE.
*******************************************************************************/

// A simple, reference, implementation of an file-based persister.
// The file is replayed at startup to check its integriry and to extract the most recent index/timestamp.
// Each iterator opens the same file again, to read its first N lines.
// Iterators never outlive the persister.

#ifndef BLOCKS_PERSISTENCE_FILE_H
#define BLOCKS_PERSISTENCE_FILE_H

#include <atomic>
#include <functional>
#include <fstream>

#include "exceptions.h"

#include "../SS/persister.h"
#include "../SS/signature.h"

#include "../../Bricks/sync/locks.h"
#include "../../Bricks/sync/scope_owned.h"
#include "../../Bricks/time/chrono.h"
#include "../../Bricks/util/atomic_that_works.h"
#include "../../TypeSystem/Schema/schema.h"
#include "../../TypeSystem/Serialization/json.h"

namespace current {
namespace persistence {

namespace impl {

namespace constants {
constexpr const char kDirectiveMarker = '#';
constexpr const char* kSignatureDirective = "#signature";
constexpr const char* kHeadDirective = "#head";
constexpr const char* kHeadFromatString = "%020lld";
}  // namespace current::persistence::impl::constants

typedef int64_t head_value_t;

// An iterator to read a file line by line, extracting tab-separated `idxts_t index` and `const char* data`.
// Validates the entries come in the right order of 0-based indexes, and with strictly increasing timestamps.
template <typename ENTRY>
class IteratorOverFileOfPersistedEntries {
 public:
  explicit IteratorOverFileOfPersistedEntries(std::istream& fi, std::streampos offset, uint64_t index_at_offset)
      : fi_(fi), next_(index_at_offset, std::chrono::microseconds(0)) {
    CURRENT_ASSERT(!fi_.bad());
    if (offset) {
      fi_.seekg(offset, std::ios_base::beg);
    }
  }

  template <typename F1, typename F2>
  bool ProcessNextEntry(F1&& on_entry, F2&& on_directive) {
    if (std::getline(fi_, line_)) {
      // A directive always starts with kDirectiveMarker ('#'),
      // an entry - with JSON-serialized `idxts_t` object
      if (line_[0] != constants::kDirectiveMarker) {
        const size_t tab_pos = line_.find('\t');
        if (tab_pos == std::string::npos) {
          CURRENT_THROW(MalformedEntryException(line_));
        }
        const auto current = ParseJSON<idxts_t>(line_.substr(0, tab_pos));
        if (current.index != next_.index) {
          // Indexes must be strictly continuous.
          CURRENT_THROW(ss::InconsistentIndexException(next_.index, current.index));
        }
        if (current.us < next_.us) {
          // Timestamps must monotonically increase.
          CURRENT_THROW(ss::InconsistentTimestampException(next_.us, current.us));
        }
        on_entry(current, line_.c_str() + tab_pos + 1);
        next_ = current;
        ++next_.index;
        ++next_.us;
      } else {
        on_directive(line_);
      }
      return true;
    } else {
      return false;
    }
  }

  // Return the absolute lowest possible next entry to scan or publish.
  idxts_t Next() const { return next_; }

 private:
  std::istream& fi_;
  std::string line_;
  idxts_t next_;
};

// The implementation of a persister based exclusively on appending to and reading one text flie.
template <typename ENTRY>
class FilePersister {
 protected:
  // { last_published_index + 1, last_published_us, current_head_us }, or { 0, -1us, -1us } for an empty persister.
  struct end_t {
    uint64_t next_index;
    std::chrono::microseconds last_entry_us;
    std::chrono::microseconds head;
  };
  static_assert(sizeof(std::chrono::microseconds) == 8, "");

 private:
  struct FilePersisterImpl final {
    const std::string filename;
    std::ofstream appender;
    std::fstream head_rewriter;

    // `offset.size() == end.next_index`, and `offset[i]` is the offset in bytes where the line for index `i` begins.
    std::mutex& mutex;  // Guards `offset`, `head_offset` and `timestamp`.
    std::vector<std::streampos> offset;
    std::streamoff head_offset;
    std::vector<std::chrono::microseconds> timestamp;

    // Just `std::atomic<end_t> end;` won't work in g++ until 5.1, ref.
    // http://stackoverflow.com/questions/29824570/segfault-in-stdatomic-load/29824840#29824840
    // std::atomic<end_t> end;
    current::atomic_that_works<end_t> end;

    FilePersisterImpl() = delete;
    FilePersisterImpl(const FilePersisterImpl&) = delete;
    FilePersisterImpl(FilePersisterImpl&&) = delete;
    FilePersisterImpl& operator=(const FilePersisterImpl&) = delete;
    FilePersisterImpl& operator=(FilePersisterImpl&&) = delete;

<<<<<<< HEAD
    explicit FilePersisterImpl(std::mutex& mutex, const std::string& filename)
=======
    explicit FilePersisterImpl(const ss::StreamNamespaceName& namespace_name, const std::string& filename)
>>>>>>> c1fea6f4
        : filename(filename),
          appender(filename, std::ofstream::app),
          head_rewriter(filename, std::ofstream::in | std::ofstream::out),
          mutex(mutex),
          head_offset(0) {
      ValidateFileAndInitializeHead(namespace_name);
      if (appender.bad() || head_rewriter.bad()) {
        CURRENT_THROW(PersistenceFileNotWritable(filename));
      }
    }

    // Replay the file but ignore its contents. Used to initialize `end` at startup.
    void ValidateFileAndInitializeHead(const ss::StreamNamespaceName& namespace_name) {
      std::ifstream fi(filename);
      if (!fi.bad()) {
        // Read through all the lines.
        // Let `IteratorOverFileOfPersistedEntries` maintain its own `next_`, which later becomes `this->end`.
        // While reading the file, record the offset of each record and store it in `offset`.
        IteratorOverFileOfPersistedEntries<ENTRY> cit(fi, 0, 0);
        std::streampos current_offset(0);
        auto head = std::chrono::microseconds(-1);
        reflection::StructSchema struct_schema;
        struct_schema.AddType<ENTRY>();
        const auto signature = JSON(ss::StreamSignature(namespace_name, struct_schema.GetSchemaInfo()));
        while (cit.ProcessNextEntry(
            [&](const idxts_t& current, const char*) {
              CURRENT_ASSERT(current.index == offset.size());
              CURRENT_ASSERT(current.index == timestamp.size());
              if (!(current.us > head)) {
                CURRENT_THROW(ss::InconsistentTimestampException(head + std::chrono::microseconds(1), current.us));
              }
              offset.push_back(current_offset);
              timestamp.push_back(current.us);
              current_offset = fi.tellg();
              head = current.us;
              head_offset = 0;
            },
            [&](const std::string& value) {
              static const auto head_key_length = strlen(constants::kHeadDirective);
              static const auto signature_key_length = strlen(constants::kSignatureDirective);
              head_offset = 0;
              if (!value.compare(0, head_key_length, constants::kHeadDirective)) {
                auto offset = head_key_length;
                while (std::isspace(value[offset])) {
                  ++offset;
                }
                const auto us = std::chrono::microseconds(current::FromString<head_value_t>(value.c_str() + offset));
                if (!(us > head)) {
                  CURRENT_THROW(ss::InconsistentTimestampException(head + std::chrono::microseconds(1), us));
                }
                head = us;
                head_offset = std::streamoff(current_offset) + offset;
              } else if (!value.compare(0, signature_key_length, constants::kSignatureDirective)) {
                // The signature, if present, should be at the beginning of the file.
                if (current_offset != 0) {
                  CURRENT_THROW(InvalidSignatureLocation());
                }
                auto offset = signature_key_length;
                while (std::isspace(value[offset])) {
                  ++offset;
                }
                if (value.compare(offset, signature.length(), signature)) {
                  CURRENT_THROW(InvalidStreamSignature(signature, value.substr(offset)));
                }
              }
              current_offset = fi.tellg();
            })) {
          ;
        }
        const auto& next = cit.Next();
        // The `next.us` stores the closest possible next entry timestamp,
        // so the last processed entry timestamp is always 1us less.
        end.store({next.index, next.us - std::chrono::microseconds(1), head});
        // Append the signature if there is neither entries nor directives in the file.
        if (!current_offset) {
          appender << constants::kSignatureDirective << ' ' << signature << std::endl;
        }
      } else {
        end.store({0ull, std::chrono::microseconds(-1), std::chrono::microseconds(-1)});
      }
    }
  };

 public:
  FilePersister() = delete;
  FilePersister(const FilePersister&) = delete;
  FilePersister(FilePersister&&) = delete;
  FilePersister& operator=(const FilePersister&) = delete;
  FilePersister& operator=(FilePersister&&) = delete;

<<<<<<< HEAD
  explicit FilePersister(std::mutex& mutex, const std::string& filename) : file_persister_impl_(mutex, filename) {}
=======
  explicit FilePersister(const ss::StreamNamespaceName& namespace_name, const std::string& filename)
      : file_persister_impl_(namespace_name, filename) {}
>>>>>>> c1fea6f4

  class IterableRange {
   public:
    explicit IterableRange(ScopeOwned<FilePersisterImpl>& file_persister_impl,
                           uint64_t begin,
                           uint64_t end,
                           std::streampos begin_offset)
        : file_persister_impl_(file_persister_impl, [this]() { valid_ = false; }),
          begin_(begin),
          end_(end),
          begin_offset_(begin_offset) {}

    struct Entry {
      idxts_t idx_ts;
      ENTRY entry;
    };

    class Iterator final {
     public:
      Iterator() = delete;
      Iterator(const Iterator&) = delete;
      Iterator(Iterator&&) = default;
      Iterator& operator=(const Iterator&) = delete;
      Iterator& operator=(Iterator&&) = default;

      Iterator(ScopeOwned<FilePersisterImpl>& file_persister_impl,
               const std::string& filename,
               uint64_t i,
               std::streampos offset,
               uint64_t index_at_offset)
          : file_persister_impl_(file_persister_impl, [this]() { valid_ = false; }), i_(i) {
        if (!filename.empty()) {
          fi_ = std::make_unique<std::ifstream>(filename);
          // This `if` condition is only here to test performance with vs. without the `seekg`.
          // The high performance version jumps to the desired entry right away,
          // The poor performance one scans the file from the very beginning for each new iterator created.
          if (true) {
            cit_ = std::make_unique<IteratorOverFileOfPersistedEntries<ENTRY>>(*fi_, offset, index_at_offset);
          } else {
            // Inefficient, scan the file from the very beginning.
            cit_ = std::make_unique<IteratorOverFileOfPersistedEntries<ENTRY>>(*fi_, 0, 0);
          }
        }
      }

      // `operator*` relies on the fact each entry will be requested at most once.
      // The range-based for-loop works fine. -- D.K.
      Entry operator*() const {
        if (!valid_) {
          CURRENT_THROW(PersistenceFileNoLongerAvailable(
              file_persister_impl_.ObjectAccessorDespitePossiblyDestructing().filename));
        }
        Entry result;
        bool found = false;
        while (!found) {
          if (!(cit_->ProcessNextEntry(
                  [this, &found, &result](const idxts_t& cursor, const char* json) {
                    if (cursor.index == i_) {
                      found = true;
                      result.idx_ts = cursor;
                      result.entry = ParseJSON<ENTRY>(json);
                    } else if (cursor.index > i_) {                                     // LCOV_EXCL_LINE
                      CURRENT_THROW(ss::InconsistentIndexException(i_, cursor.index));  // LCOV_EXCL_LINE
                    }
                  },
                  [](const std::string&) {}))) {
            // End of file. Should never happen as long as the user only iterates over valid ranges.
            CURRENT_THROW(current::Exception());  // LCOV_EXCL_LINE
          }
        }
        return result;
      }

      void operator++() {
        if (!valid_) {
          CURRENT_THROW(PersistenceFileNoLongerAvailable(
              file_persister_impl_.ObjectAccessorDespitePossiblyDestructing().filename));
        }
        ++i_;
      }
      bool operator==(const Iterator& rhs) const { return i_ == rhs.i_; }
      bool operator!=(const Iterator& rhs) const { return !operator==(rhs); }
      operator bool() const { return valid_; }

     private:
      ScopeOwnedBySomeoneElse<FilePersisterImpl> file_persister_impl_;
      bool valid_ = true;
      std::unique_ptr<std::ifstream> fi_;
      std::unique_ptr<IteratorOverFileOfPersistedEntries<ENTRY>> cit_;
      uint64_t i_;
    };

    Iterator begin() const {
      if (!valid_) {
        CURRENT_THROW(
            PersistenceFileNoLongerAvailable(file_persister_impl_.ObjectAccessorDespitePossiblyDestructing().filename));
      }
      if (begin_ == end_) {
        return Iterator(file_persister_impl_, "", 0, 0, 0);  // No need in accessing the file for a null iterator.
      } else {
        return Iterator(file_persister_impl_, file_persister_impl_->filename, begin_, begin_offset_, begin_);
      }
    }
    Iterator end() const {
      if (!valid_) {
        CURRENT_THROW(
            PersistenceFileNoLongerAvailable(file_persister_impl_.ObjectAccessorDespitePossiblyDestructing().filename));
      }
      if (begin_ == end_) {
        return Iterator(file_persister_impl_, "", 0, 0, 0);  // No need in accessing the file for a null iterator.
      } else {
        return Iterator(
            file_persister_impl_, "", end_, 0, 0);  // No need in accessing the file for a no-op `end` iterator.
      }
    }

    operator bool() const { return valid_; }

   private:
    mutable ScopeOwnedBySomeoneElse<FilePersisterImpl> file_persister_impl_;
    bool valid_ = true;
    const uint64_t begin_;
    const uint64_t end_;
    const std::streampos begin_offset_;
  };

  template <current::locks::MutexLockStatus MLS, typename E>
  idxts_t DoPublish(E&& entry, const std::chrono::microseconds timestamp) {
    current::locks::SmartMutexLockGuard<MLS> lock(file_persister_impl_->mutex);

    end_t iterator = file_persister_impl_->end.load();
    if (!(timestamp > iterator.head)) {
      CURRENT_THROW(ss::InconsistentTimestampException(iterator.head + std::chrono::microseconds(1), timestamp));
    }

    iterator.last_entry_us = iterator.head = timestamp;
    const auto current = idxts_t(iterator.next_index, iterator.last_entry_us);
    CURRENT_ASSERT(file_persister_impl_->offset.size() == iterator.next_index);
    CURRENT_ASSERT(file_persister_impl_->timestamp.size() == iterator.next_index);
    file_persister_impl_->offset.push_back(file_persister_impl_->appender.tellp());
    file_persister_impl_->timestamp.push_back(timestamp);

    file_persister_impl_->appender << JSON(current) << '\t' << JSON(std::forward<E>(entry)) << std::endl;
    ++iterator.next_index;
    file_persister_impl_->head_offset = 0;
    file_persister_impl_->end.store(iterator);

    return current;
  }

  template <current::locks::MutexLockStatus MLS>
  void DoUpdateHead(const std::chrono::microseconds timestamp) {
    current::locks::SmartMutexLockGuard<MLS> lock(file_persister_impl_->mutex);

    end_t iterator = file_persister_impl_->end.load();
    if (!(timestamp > iterator.head)) {
      CURRENT_THROW(ss::InconsistentTimestampException(iterator.head + std::chrono::microseconds(1), timestamp));
    }
    iterator.head = timestamp;
    const auto head_str = Printf(constants::kHeadFromatString, timestamp.count());
    if (file_persister_impl_->head_offset) {
      auto& rewriter = file_persister_impl_->head_rewriter;
      rewriter.seekp(file_persister_impl_->head_offset, std::ios_base::beg);
      rewriter << head_str << std::endl;
    } else {
      auto& appender = file_persister_impl_->appender;
      appender << constants::kHeadDirective << ' ';
      file_persister_impl_->head_offset = appender.tellp();
      appender << head_str << std::endl;
    }
    file_persister_impl_->end.store(iterator);
  }

  bool Empty() const noexcept { return !file_persister_impl_->end.load().next_index; }
  template <current::locks::MutexLockStatus>
  uint64_t Size() const noexcept { return file_persister_impl_->end.load().next_index; }

  idxts_t LastPublishedIndexAndTimestamp() const {
    const auto iterator = file_persister_impl_->end.load();
    if (iterator.next_index) {
      return idxts_t(iterator.next_index - 1, iterator.last_entry_us);
    } else {
      CURRENT_THROW(NoEntriesPublishedYet());
    }
  }

  head_optidxts_t HeadAndLastPublishedIndexAndTimestamp() const noexcept {
    const auto iterator = file_persister_impl_->end.load();
    if (iterator.next_index) {
      return head_optidxts_t(iterator.head, iterator.next_index - 1, iterator.last_entry_us);
    } else {
      return head_optidxts_t(iterator.head);
    }
  }

  template <current::locks::MutexLockStatus>
  std::chrono::microseconds CurrentHead() const noexcept { return file_persister_impl_->end.load().head; }

  std::pair<uint64_t, uint64_t> IndexRangeByTimestampRange(std::chrono::microseconds from,
                                                           std::chrono::microseconds till) const {
    std::pair<uint64_t, uint64_t> result{static_cast<uint64_t>(-1), static_cast<uint64_t>(-1)};
    std::lock_guard<std::mutex> lock(file_persister_impl_->mutex);
    const auto begin_it =
        std::lower_bound(file_persister_impl_->timestamp.begin(),
                         file_persister_impl_->timestamp.end(),
                         from,
                         [](std::chrono::microseconds entry_t, std::chrono::microseconds t) { return entry_t < t; });
    if (begin_it != file_persister_impl_->timestamp.end()) {
      result.first = std::distance(file_persister_impl_->timestamp.begin(), begin_it);
    }
    if (till.count() > 0) {
      const auto end_it =
          std::upper_bound(file_persister_impl_->timestamp.begin(),
                           file_persister_impl_->timestamp.end(),
                           till,
                           [](std::chrono::microseconds t, std::chrono::microseconds entry_t) { return t < entry_t; });
      if (end_it != file_persister_impl_->timestamp.end()) {
        result.second = std::distance(file_persister_impl_->timestamp.begin(), end_it);
      }
    }
    return result;
  }

  IterableRange Iterate(uint64_t begin_index, uint64_t end_index) const {
    const uint64_t current_size = file_persister_impl_->end.load().next_index;
    if (end_index == static_cast<uint64_t>(-1)) {
      end_index = current_size;
    }
    if (end_index > current_size) {
      CURRENT_THROW(InvalidIterableRangeException());
    }
    if (begin_index == end_index) {
      return IterableRange(
          file_persister_impl_, 0, 0, 0);  // OK, even for an empty persister, where 0 is an invalid index.
    }
    if (end_index < begin_index) {
      CURRENT_THROW(InvalidIterableRangeException());
    }
    std::lock_guard<std::mutex> lock(file_persister_impl_->mutex);
    CURRENT_ASSERT(file_persister_impl_->offset.size() >=
                   current_size);  // "Greater" is OK, `Iterate()` is multithreaded. -- D.K.
    return IterableRange(file_persister_impl_, begin_index, end_index, file_persister_impl_->offset[begin_index]);
  }

  IterableRange Iterate(std::chrono::microseconds from, std::chrono::microseconds till) const {
    if (till.count() > 0 && till < from) {
      CURRENT_THROW(InvalidIterableRangeException());
    }
    const auto index_range = IndexRangeByTimestampRange(from, till);
    if (index_range.first != static_cast<uint64_t>(-1)) {
      return Iterate(index_range.first, index_range.second);
    } else {  // No entries found in the given range.
      return IterableRange(file_persister_impl_, 0, 0, 0);
    }
  }

 private:
  mutable ScopeOwnedByMe<FilePersisterImpl> file_persister_impl_;
};

}  // namespace current::persistence::impl

template <typename ENTRY>
using File = ss::EntryPersister<impl::FilePersister<ENTRY>, ENTRY>;

}  // namespace current::persistence
}  // namespace current

#endif  // BLOCKS_PERSISTENCE_FILE_H<|MERGE_RESOLUTION|>--- conflicted
+++ resolved
@@ -32,8 +32,8 @@
 #define BLOCKS_PERSISTENCE_FILE_H
 
 #include <atomic>
+#include <fstream>
 #include <functional>
-#include <fstream>
 
 #include "exceptions.h"
 
@@ -150,11 +150,9 @@
     FilePersisterImpl& operator=(const FilePersisterImpl&) = delete;
     FilePersisterImpl& operator=(FilePersisterImpl&&) = delete;
 
-<<<<<<< HEAD
-    explicit FilePersisterImpl(std::mutex& mutex, const std::string& filename)
-=======
-    explicit FilePersisterImpl(const ss::StreamNamespaceName& namespace_name, const std::string& filename)
->>>>>>> c1fea6f4
+    explicit FilePersisterImpl(std::mutex& mutex,
+                               const ss::StreamNamespaceName& namespace_name,
+                               const std::string& filename)
         : filename(filename),
           appender(filename, std::ofstream::app),
           head_rewriter(filename, std::ofstream::in | std::ofstream::out),
@@ -245,12 +243,8 @@
   FilePersister& operator=(const FilePersister&) = delete;
   FilePersister& operator=(FilePersister&&) = delete;
 
-<<<<<<< HEAD
-  explicit FilePersister(std::mutex& mutex, const std::string& filename) : file_persister_impl_(mutex, filename) {}
-=======
-  explicit FilePersister(const ss::StreamNamespaceName& namespace_name, const std::string& filename)
-      : file_persister_impl_(namespace_name, filename) {}
->>>>>>> c1fea6f4
+  explicit FilePersister(std::mutex& mutex, const ss::StreamNamespaceName& namespace_name, const std::string& filename)
+      : file_persister_impl_(mutex, namespace_name, filename) {}
 
   class IterableRange {
    public:
@@ -426,7 +420,9 @@
 
   bool Empty() const noexcept { return !file_persister_impl_->end.load().next_index; }
   template <current::locks::MutexLockStatus>
-  uint64_t Size() const noexcept { return file_persister_impl_->end.load().next_index; }
+  uint64_t Size() const noexcept {
+    return file_persister_impl_->end.load().next_index;
+  }
 
   idxts_t LastPublishedIndexAndTimestamp() const {
     const auto iterator = file_persister_impl_->end.load();
@@ -447,7 +443,9 @@
   }
 
   template <current::locks::MutexLockStatus>
-  std::chrono::microseconds CurrentHead() const noexcept { return file_persister_impl_->end.load().head; }
+  std::chrono::microseconds CurrentHead() const noexcept {
+    return file_persister_impl_->end.load().head;
+  }
 
   std::pair<uint64_t, uint64_t> IndexRangeByTimestampRange(std::chrono::microseconds from,
                                                            std::chrono::microseconds till) const {
