/*******************************************************************************
The MIT License (MIT)

Copyright (c) 2016 Dmitry "Dima" Korolev <dmitry.korolev@gmail.com>
          (c) 2016 Maxim Zhurovich <zhurovich@gmail.com>

Permission is hereby granted, free of charge, to any person obtaining a copy
of this software and associated documentation files (the "Software"), to deal
in the Software without restriction, including without limitation the rights
to use, copy, modify, merge, publish, distribute, sublicense, and/or sell
copies of the Software, and to permit persons to whom the Software is
furnished to do so, subject to the following conditions:

The above copyright notice and this permission notice shall be included in all
copies or substantial portions of the Software.

THE SOFTWARE IS PROVIDED "AS IS", WITHOUT WARRANTY OF ANY KIND, EXPRESS OR
IMPLIED, INCLUDING BUT NOT LIMITED TO THE WARRANTIES OF MERCHANTABILITY,
FITNESS FOR A PARTICULAR PURPOSE AND NONINFRINGEMENT. IN NO EVENT SHALL THE
AUTHORS OR COPYRIGHT HOLDERS BE LIABLE FOR ANY CLAIM, DAMAGES OR OTHER
LIABILITY, WHETHER IN AN ACTION OF CONTRACT, TORT OR OTHERWISE, ARISING FROM,
OUT OF OR IN CONNECTION WITH THE SOFTWARE OR THE USE OR OTHER DEALINGS IN THE
SOFTWARE.
*******************************************************************************/

// A simple, reference, implementation of an in-memory persister.
// Store all entries in an `std::vector<std::pair<std::chrono::microseconds, ENTRY>>`,
// and accesses this vector by indexes from under a mutex when iterating over the entries.
// Iterators never outlive the persister.

#ifndef BLOCKS_PERSISTENCE_MEMORY_H
#define BLOCKS_PERSISTENCE_MEMORY_H

#include <deque>
#include <functional>
#include <mutex>

#include "exceptions.h"

#include "../SS/persister.h"
#include "../SS/signature.h"

#include "../../Bricks/sync/locks.h"
#include "../../Bricks/sync/scope_owned.h"
#include "../../Bricks/time/chrono.h"

namespace current {
namespace persistence {

namespace impl {

template <typename ENTRY>
class MemoryPersister {
 private:
  struct Container {
    using entry_t = std::pair<std::chrono::microseconds, ENTRY>;
    std::mutex& mutex;  // Guards `entries` and `head`.
    std::deque<entry_t> entries;
    std::chrono::microseconds head = std::chrono::microseconds(-1);

    Container(std::mutex& mutex): mutex(mutex) {}
  };

 public:
<<<<<<< HEAD
  MemoryPersister(std::mutex& mutex) : container_(mutex) {}
=======
  MemoryPersister(const ss::StreamNamespaceName&) : container_() {}
>>>>>>> c1fea6f4

  class IterableRange {
   public:
    explicit IterableRange(ScopeOwned<Container>& container, uint64_t begin, uint64_t end)
        : container_(container, [this]() { valid_ = false; }), begin_(begin), end_(end) {}

    struct Entry {
      const idxts_t idx_ts;
      const ENTRY& entry;

      Entry() = delete;
      Entry(uint64_t index, const std::pair<std::chrono::microseconds, ENTRY>& input)
          : idx_ts(index, input.first), entry(input.second) {}
    };

    class Iterator {
     public:
      Iterator(ScopeOwned<Container>& container, uint64_t i)
          : container_(container, [this]() { valid_ = false; }), i_(i) {}

      Entry operator*() const {
        if (!valid_) {
          CURRENT_THROW(PersistenceMemoryBlockNoLongerAvailable());
        }
        std::lock_guard<std::mutex> lock(container_->mutex);
        return Entry(i_, container_->entries[i_]);
      }
      void operator++() {
        if (!valid_) {
          CURRENT_THROW(PersistenceMemoryBlockNoLongerAvailable());
        }
        ++i_;
      }
      bool operator==(const Iterator& rhs) const { return i_ == rhs.i_; }
      bool operator!=(const Iterator& rhs) const { return !operator==(rhs); }
      operator bool() const { return valid_; }

     private:
      mutable ScopeOwnedBySomeoneElse<Container> container_;
      bool valid_ = true;
      uint64_t i_;
    };

    Iterator begin() const {
      if (!valid_) {
        CURRENT_THROW(PersistenceMemoryBlockNoLongerAvailable());
      }
      return Iterator(container_, begin_);
    }
    Iterator end() const {
      if (!valid_) {
        CURRENT_THROW(PersistenceMemoryBlockNoLongerAvailable());
      }
      return Iterator(container_, end_);
    }
    operator bool() const { return valid_; }

   private:
    mutable ScopeOwnedBySomeoneElse<Container> container_;
    bool valid_ = true;
    const uint64_t begin_;
    const uint64_t end_;
  };

  template <current::locks::MutexLockStatus MLS, typename E>
  idxts_t DoPublish(E&& entry, const std::chrono::microseconds timestamp) {
    current::locks::SmartMutexLockGuard<MLS> lock(container_->mutex);
    const auto head = container_->head;
    if (!(timestamp > head)) {
      CURRENT_THROW(ss::InconsistentTimestampException(head + std::chrono::microseconds(1), timestamp));
    }
    const auto index = static_cast<uint64_t>(container_->entries.size());
    container_->entries.emplace_back(timestamp, std::forward<E>(entry));
    container_->head = timestamp;
    return idxts_t(index, timestamp);
  }

  template <current::locks::MutexLockStatus MLS>
  void DoUpdateHead(const std::chrono::microseconds timestamp) {
    current::locks::SmartMutexLockGuard<MLS> lock(container_->mutex);
    const auto head = container_->head;
    if (!(timestamp > head)) {
      CURRENT_THROW(ss::InconsistentTimestampException(head + std::chrono::microseconds(1), timestamp));
    }
    container_->head = timestamp;
  }

  bool Empty() const noexcept {
    std::lock_guard<std::mutex> lock(container_->mutex);
    return container_->entries.empty();
  }

  template <current::locks::MutexLockStatus MLS>
  uint64_t Size() const noexcept {
    current::locks::SmartMutexLockGuard<MLS> lock(container_->mutex);
    return static_cast<uint64_t>(container_->entries.size());
  }

  idxts_t LastPublishedIndexAndTimestamp() const {
    std::lock_guard<std::mutex> lock(container_->mutex);
    if (!container_->entries.empty()) {
      return idxts_t(container_->entries.size() - 1, container_->entries.back().first);
    } else {
      CURRENT_THROW(NoEntriesPublishedYet());
    }
  }

  head_optidxts_t HeadAndLastPublishedIndexAndTimestamp() const noexcept {
    std::lock_guard<std::mutex> lock(container_->mutex);
    if (!container_->entries.empty()) {
      return head_optidxts_t(container_->head, container_->entries.size() - 1, container_->entries.back().first);
    } else {
      return head_optidxts_t(container_->head);
    }
  }

  template <current::locks::MutexLockStatus MLS>
  std::chrono::microseconds CurrentHead() const noexcept {
    current::locks::SmartMutexLockGuard<MLS> lock(container_->mutex);
    return container_->head;
  }

  std::pair<uint64_t, uint64_t> IndexRangeByTimestampRange(std::chrono::microseconds from,
                                                           std::chrono::microseconds till) const {
    std::pair<uint64_t, uint64_t> result{static_cast<uint64_t>(-1), static_cast<uint64_t>(-1)};
    std::lock_guard<std::mutex> lock(container_->mutex);
    const auto begin_it =
        std::lower_bound(container_->entries.begin(),
                         container_->entries.end(),
                         from,
                         [](const typename Container::entry_t& e, std::chrono::microseconds t) { return e.first < t; });
    if (begin_it != container_->entries.end()) {
      result.first = std::distance(container_->entries.begin(), begin_it);
    }
    if (till.count() > 0) {
      const auto end_it = std::upper_bound(
          container_->entries.begin(),
          container_->entries.end(),
          till,
          [](std::chrono::microseconds t, const typename Container::entry_t& e) { return t < e.first; });
      if (end_it != container_->entries.end()) {
        result.second = std::distance(container_->entries.begin(), end_it);
      }
    }
    return result;
  }

  IterableRange Iterate(uint64_t begin, uint64_t end) const {
    const uint64_t size = [this]() {
      std::lock_guard<std::mutex> lock(container_->mutex);
      return static_cast<uint64_t>(container_->entries.size());
    }();

    if (end == static_cast<uint64_t>(-1)) {
      end = size;
    }

    if (end > size) {
      CURRENT_THROW(InvalidIterableRangeException());
    }
    if (begin == end) {
      return IterableRange(container_, 0, 0);
    }
    if (begin >= size) {
      CURRENT_THROW(InvalidIterableRangeException());
    }
    if (end < begin) {
      CURRENT_THROW(InvalidIterableRangeException());
    }

    return IterableRange(container_, begin, end);
  }

  IterableRange Iterate(std::chrono::microseconds from, std::chrono::microseconds till) const {
    if (till.count() > 0 && till < from) {
      CURRENT_THROW(InvalidIterableRangeException());
    }
    const auto index_range = IndexRangeByTimestampRange(from, till);
    if (index_range.first != static_cast<uint64_t>(-1)) {
      return Iterate(index_range.first, index_range.second);
    } else {  // No entries found in the given range.
      return IterableRange(container_, 0, 0);
    }
  }

 private:
  mutable ScopeOwnedByMe<Container> container_;
};

}  // namespace current::persistence::impl

template <typename ENTRY>
using Memory = ss::EntryPersister<impl::MemoryPersister<ENTRY>, ENTRY>;

}  // namespace current::persistence
}  // namespace current

#endif  // BLOCKS_PERSISTENCE_MEMORY_H<|MERGE_RESOLUTION|>--- conflicted
+++ resolved
@@ -58,15 +58,11 @@
     std::deque<entry_t> entries;
     std::chrono::microseconds head = std::chrono::microseconds(-1);
 
-    Container(std::mutex& mutex): mutex(mutex) {}
+    Container(std::mutex& mutex) : mutex(mutex) {}
   };
 
  public:
-<<<<<<< HEAD
-  MemoryPersister(std::mutex& mutex) : container_(mutex) {}
-=======
-  MemoryPersister(const ss::StreamNamespaceName&) : container_() {}
->>>>>>> c1fea6f4
+  MemoryPersister(std::mutex& mutex, const ss::StreamNamespaceName&) : container_(mutex) {}
 
   class IterableRange {
    public:
