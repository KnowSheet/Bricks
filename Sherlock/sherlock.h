--- conflicted
+++ resolved
@@ -190,13 +190,9 @@
 
   template <typename... ARGS>
   StreamImpl(ARGS&&... args)
-<<<<<<< HEAD
-      : data_(std::forward<ARGS>(args)...), publisher_(std::make_unique<publisher_t>(data_)) {}
-=======
-      : data_(std::make_shared<StreamData>(std::forward<ARGS>(args)...)),
+      : data_(std::forward<ARGS>(args)...),
         publisher_(std::make_unique<publisher_t>(data_)),
         authority_(StreamDataAuthority::Own) {}
->>>>>>> 9886268c
 
   StreamImpl(StreamImpl&& rhs)
       : data_(std::move(rhs.data_)), publisher_(std::move(rhs.publisher_)), authority_(rhs.authority_) {}
@@ -526,9 +522,7 @@
   persistence_layer_t& InternalExposePersister() { return data_->persistence; }
 
  private:
-<<<<<<< HEAD
   ScopeOwnedByMe<StreamData> data_;
-=======
   struct FillPerLanguageSchema {
     SherlockSchema& schema_ref;
     explicit FillPerLanguageSchema(SherlockSchema& schema) : schema_ref(schema) {}
@@ -559,8 +553,6 @@
       Response(JSON<JSONFormat::Minimalistic>(schema_as_object_),
                HTTPResponseCode.OK,
                current::net::HTTPServerConnection::DefaultJSONContentType());
-  std::shared_ptr<StreamData> data_;
->>>>>>> 9886268c
   std::unique_ptr<publisher_t> publisher_;
   StreamDataAuthority authority_;
   mutable std::mutex mutex_;
