--- conflicted
+++ resolved
@@ -379,11 +379,7 @@
                    const std::string& content_type = DefaultContentType(),
                    const HTTPHeadersType& extra_headers = HTTPHeadersType()) {
     // TODO(dkorolev): We should probably make this not only correct but also efficient.
-<<<<<<< HEAD
-    const std::string s = cerealize::JSON(std::forward<T>(object)) + kCRLF;
-=======
     const std::string s = cerealize::JSON(object);
->>>>>>> f416cdde
     SendHTTPResponseImpl(s.begin(), s.end(), code, content_type, extra_headers);
   }
 
@@ -397,12 +393,7 @@
         try {
           connection_.BlockingWrite("0");
           connection_.BlockingWrite(kCRLF);
-<<<<<<< HEAD
-          connection_.BlockingWrite(kCRLF);
         } catch (const std::exception& e) {  // LCOV_EXCL_LINE
-=======
-        } catch (std::exception& e) {  // LCOV_EXCL_LINE
->>>>>>> f416cdde
           // TODO(dkorolev): More reliable logging.
           std::cerr << "Chunked response closure failed: " << e.what() << std::endl;  // LCOV_EXCL_LINE
         }
@@ -432,11 +423,7 @@
       inline typename std::enable_if<
           (cerealize::is_cerealizeable<typename std::remove_reference<T>::type>::value)>::type
       Send(T&& object) {
-<<<<<<< HEAD
-        SendImpl(cerealize::JSON(std::forward<T>(object)) + kCRLF);
-=======
         SendImpl(cerealize::JSON(object));
->>>>>>> f416cdde
       }
 
       Connection& connection_;
