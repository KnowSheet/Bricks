// TODO(dkorolev): Add a 404 test for downloading into file.

// Test for HTTP clients.
// Note that this test relies on HTTP server defined in Bricks.
// Thus, it might have to be tweaked on Windows. TODO(dkorolev): Do it.

#include <chrono>
#include <fstream>
#include <functional>
#include <iostream>
#include <string>
#include <thread>

#include "api.h"
#include "url.h"

#include "../../port.h"

#include "../tcp/tcp.h"

#include "../../dflags/dflags.h"

#include "../../file/file.h"

#include "../../util/make_scope_guard.h"

#include "../../3party/gtest/gtest.h"
#include "../../3party/gtest/gtest-main-with-dflags.h"

using std::chrono::milliseconds;
using std::function;
using std::string;
using std::this_thread::sleep_for;
using std::thread;
using std::to_string;

using bricks::MakeScopeGuard;
using bricks::ReadFileAsString;
using bricks::ScopedRemoveFile;
using bricks::WriteStringToFile;

using bricks::net::Connection;  // To send HTTP response in chunked transfer encoding.

using bricks::FileException;

using namespace bricks::net::api;

DEFINE_string(expected_arch, "", "The expected architecture to run on, `uname` on *nix systems.");

DEFINE_bool(test_chunked_encoding,
            true,
            "Whetner the '/drip?numbytes=7' endpoint should use chunked transfer encoding.");

DEFINE_int32(chunked_transfer_delay_between_bytes_ms,
             10,
             "Number of milliseconds to wait between bytes when using chunked encoding.");

#ifndef BRICKS_COVERAGE_REPORT_MODE
TEST(ArchitectureTest, BRICKS_ARCH_UNAME_AS_IDENTIFIER) { ASSERT_EQ(BRICKS_ARCH_UNAME, FLAGS_expected_arch); }
#endif

TEST(URLParserTest, SmokeTest) {
  URLParser u;

  u = URLParser("www.google.com");
  EXPECT_EQ("www.google.com", u.host);
  EXPECT_EQ("/", u.path);
  EXPECT_EQ("http", u.protocol);
  EXPECT_EQ(80, u.port);

  u = URLParser("www.google.com/test");
  EXPECT_EQ("www.google.com", u.host);
  EXPECT_EQ("/test", u.path);
  EXPECT_EQ("http", u.protocol);
  EXPECT_EQ(80, u.port);

  u = URLParser("www.google.com:8080");
  EXPECT_EQ("www.google.com", u.host);
  EXPECT_EQ("/", u.path);
  EXPECT_EQ("http", u.protocol);
  EXPECT_EQ(8080, u.port);

  u = URLParser("meh://www.google.com:27960");
  EXPECT_EQ("www.google.com", u.host);
  EXPECT_EQ("/", u.path);
  EXPECT_EQ("meh", u.protocol);
  EXPECT_EQ(27960, u.port);

  u = URLParser("meh://www.google.com:27960/bazinga");
  EXPECT_EQ("www.google.com", u.host);
  EXPECT_EQ("/bazinga", u.path);
  EXPECT_EQ("meh", u.protocol);
  EXPECT_EQ(27960, u.port);

  u = URLParser("localhost:/test");
  EXPECT_EQ("localhost", u.host);
  EXPECT_EQ("/test", u.path);
  EXPECT_EQ("http", u.protocol);
  EXPECT_EQ(80, u.port);
}

TEST(URLParserTest, CompositionTest) {
  EXPECT_EQ("http://www.google.com/", URLParser("www.google.com").ComposeURL());
  EXPECT_EQ("http://www.google.com/", URLParser("http://www.google.com").ComposeURL());
  EXPECT_EQ("http://www.google.com/", URLParser("www.google.com:80").ComposeURL());
  EXPECT_EQ("http://www.google.com/", URLParser("http://www.google.com").ComposeURL());
  EXPECT_EQ("http://www.google.com/", URLParser("http://www.google.com:80").ComposeURL());
  EXPECT_EQ("http://www.google.com:8080/", URLParser("www.google.com:8080").ComposeURL());
  EXPECT_EQ("http://www.google.com:8080/", URLParser("http://www.google.com:8080").ComposeURL());
  EXPECT_EQ("meh://www.google.com:8080/", URLParser("meh://www.google.com:8080").ComposeURL());
}

TEST(URLParserTest, DerivesProtocolFromPreviousPort) {
  // Smoke tests for non-default protocol, setting the 2nd parameter to the URLParser() constructor.
  EXPECT_EQ("www.google.com/", URLParser("www.google.com", "").ComposeURL());
  EXPECT_EQ("telnet://www.google.com:23/", URLParser("www.google.com", "telnet", "", 23).ComposeURL());
  // Keeps the protocol if it was explicitly specified, even for the port that maps to a different protocol.
  EXPECT_EQ("foo://www.google.com:80/", URLParser("foo://www.google.com", "", "", 80).ComposeURL());
  // Maps port 80 into "http://".
  EXPECT_EQ("http://www.google.com/", URLParser("www.google.com", "", "", 80).ComposeURL());
  // Since there is no rule from "23" to "telnet", no protocol is specified.
  EXPECT_EQ("www.google.com:23/", URLParser("www.google.com", "", "", 23).ComposeURL());
}

TEST(URLParserTest, RedirectPreservesProtocolHostAndPortTest) {
  EXPECT_EQ("http://localhost/foo", URLParser("/foo", URLParser("localhost")).ComposeURL());
  EXPECT_EQ("meh://localhost/foo", URLParser("/foo", URLParser("meh://localhost")).ComposeURL());
  EXPECT_EQ("http://localhost:8080/foo", URLParser("/foo", URLParser("localhost:8080")).ComposeURL());
  EXPECT_EQ("meh://localhost:8080/foo", URLParser("/foo", URLParser("meh://localhost:8080")).ComposeURL());
  EXPECT_EQ("meh://localhost:27960/foo",
            URLParser(":27960/foo", URLParser("meh://localhost:8080")).ComposeURL());
  EXPECT_EQ("ftp://foo:8080/", URLParser("ftp://foo", URLParser("meh://localhost:8080")).ComposeURL());
  EXPECT_EQ("ftp://localhost:8080/bar",
            URLParser("ftp:///bar", URLParser("meh://localhost:8080")).ComposeURL());
  EXPECT_EQ("blah://new_host:5000/foo",
            URLParser("blah://new_host/foo", URLParser("meh://localhost:5000")).ComposeURL());
  EXPECT_EQ("blah://new_host:6000/foo",
            URLParser("blah://new_host:6000/foo", URLParser("meh://localhost:5000")).ComposeURL());
}

TEST(URLParserTest, EmptyURLException) {
  // Empty URL or host should throw.
  ASSERT_THROW(URLParser(""), EmptyURLException);
  ASSERT_THROW(URLParser("http://"), EmptyURLHostException);
  ASSERT_THROW(URLParser("http:///foo"), EmptyURLHostException);

  // Empty host is allowed in local links.
  EXPECT_EQ("foo://www.website.com:321/second",
            URLParser("/second", URLParser("foo://www.website.com:321/first")).ComposeURL());
}

// TODO(dkorolev): Migrate to a simpler HTTP server implementation that is to be added to api.h soon.
// This would not require any of these headers.
#include "../http/http.h"
using bricks::net::Socket;
using bricks::net::HTTPServerConnection;
using bricks::net::HTTPHeadersType;
using bricks::net::HTTPResponseCode;

DEFINE_int32(net_api_test_port, 8080, "Local port to use for the test HTTP server.");
DEFINE_string(net_api_test_tmpdir, ".tmp", "Local path for the test to create temporary files in.");

class UseRemoteHTTPBinTestServer_SLOW_TEST_REQUIRING_INTERNET_CONNECTION {
 public:
  struct DummyTypeWithNonTrivialDestructor {
    ~DummyTypeWithNonTrivialDestructor() {
      // To avoid the `unused variable: server_scope` warning down in the tests.
    }
  };
  static string BaseURL() { return "http://httpbin.org"; }
  static DummyTypeWithNonTrivialDestructor SpawnServer() { return DummyTypeWithNonTrivialDestructor{}; }

  // TODO(dkorolev): Get rid of this.
  static bool SupportsExternalURLs() { return true; }
};

class UseLocalHTTPTestServer {
 public:
<<<<<<< HEAD
  static string BaseURL() {
    return string("http://localhost:") + to_string(FLAGS_net_api_test_port);
  }
=======
  static string BaseURL() { return string("http://localhost:") + to_string(FLAGS_port); }
>>>>>>> 07e88082

  class ThreadForSingleServerRequest {
   public:
    ThreadForSingleServerRequest(function<void(Socket)> server_impl)
<<<<<<< HEAD
        : server_thread_(server_impl, Socket(FLAGS_net_api_test_port)) {
    }
=======
        : server_thread_(server_impl, Socket(FLAGS_port)) {}
>>>>>>> 07e88082
    ThreadForSingleServerRequest(ThreadForSingleServerRequest&& rhs)
        : server_thread_(std::move(rhs.server_thread_)) {}
    ~ThreadForSingleServerRequest() { server_thread_.join(); }

   private:
    thread server_thread_;
  };

  static ThreadForSingleServerRequest SpawnServer() {
    return ThreadForSingleServerRequest(UseLocalHTTPTestServer::TestServerHandler);
  }

  // TODO(dkorolev): Get rid of this.
  static bool SupportsExternalURLs() { return false; }

 private:
  // TODO(dkorolev): This code should use our real bricks::HTTPServer, once it's coded.
  static void TestServerHandler(Socket socket) {
    bool serve_more_requests = true;
    while (serve_more_requests) {
      serve_more_requests = false;
      HTTPServerConnection connection(socket.Accept());
      const auto& message = connection.Message();
      const string method = message.Method();
      const string url = message.URL();
      if (method == "GET") {
        if (url == "/get") {
          connection.SendHTTPResponse("DIMA");
        } else if (url == "/drip?numbytes=7") {
          if (!FLAGS_test_chunked_encoding) {
            connection.SendHTTPResponse("*******");  // LCOV_EXCL_LINE
          } else {
            Connection& c = connection.RawConnection();
            c.BlockingWrite("HTTP/1.1 200 OK\r\n");
            c.BlockingWrite("Transfer-Encoding: chunked\r\n");
            c.BlockingWrite("Content-Type: application/octet-stream\r\n");
            c.BlockingWrite("\r\n");
            sleep_for(milliseconds(FLAGS_chunked_transfer_delay_between_bytes_ms));
            for (int i = 0; i < 7; ++i) {
              c.BlockingWrite("1\r\n*\r\n");
              sleep_for(milliseconds(FLAGS_chunked_transfer_delay_between_bytes_ms));
            }
            c.BlockingWrite("0\r\n\r\n");  // Line ending as httpbin.org seems to do it. -- D.K.
          }
          connection.RawConnection().SendEOF();
        } else if (url == "/drip?numbytes=5") {
          connection.SendHTTPResponse("*****");
        } else if (url == "/status/403") {
          connection.SendHTTPResponse("", HTTPResponseCode::Forbidden);
        } else if (url == "/get?Aloha=Mahalo") {
          connection.SendHTTPResponse("{\"Aloha\": \"Mahalo\"}\n");
        } else if (url == "/user-agent") {
          // TODO(dkorolev): Add parsing User-Agent to Bricks' HTTP headers parser.
          connection.SendHTTPResponse("Aloha User Agent");
        } else if (url == "/redirect-to?url=/get") {
          HTTPHeadersType headers;
          headers.push_back(std::make_pair("Location", "/get"));
          connection.SendHTTPResponse("", HTTPResponseCode::Found, "text/html", headers);
          serve_more_requests = true;
        } else {
          ASSERT_TRUE(false) << "GET not implemented for: " << message.URL();  // LCOV_EXCL_LINE
        }
      } else if (method == "POST") {
        if (url == "/post") {
          ASSERT_TRUE(message.HasBody());
          connection.SendHTTPResponse("{\"data\": \"" + message.Body() + "\"}\n");
        } else {
          ASSERT_TRUE(false) << "POST not implemented for: " << message.URL();  // LCOV_EXCL_LINE
        }
      } else {
        ASSERT_TRUE(false) << "Method not implemented: " << message.Method();  // LCOV_EXCL_LINE
      }
    }
  }
};

template <typename T>
class HTTPClientTemplatedTest : public ::testing::Test {};

typedef ::testing::Types<UseLocalHTTPTestServer
#ifndef BRICKS_COVERAGE_REPORT_MODE
                         ,
                         UseRemoteHTTPBinTestServer_SLOW_TEST_REQUIRING_INTERNET_CONNECTION
#endif
                         > HTTPClientTestTypeList;
TYPED_TEST_CASE(HTTPClientTemplatedTest, HTTPClientTestTypeList);

TYPED_TEST(HTTPClientTemplatedTest, GetToBuffer) {
  const auto server_scope = TypeParam::SpawnServer();
  const string url = TypeParam::BaseURL() + "/drip?numbytes=7";
  const auto response = HTTP(GET(url));
  EXPECT_EQ(200, response.code);
  EXPECT_EQ("*******", response.body);
  EXPECT_EQ(url, response.url);
  EXPECT_EQ(url, response.url_after_redirects);
}

TYPED_TEST(HTTPClientTemplatedTest, GetToFile) {
  bricks::FileSystem::CreateDirectory(FLAGS_net_api_test_tmpdir);
  const string file_name = FLAGS_net_api_test_tmpdir + "/some_test_file_for_http_get";
  const auto test_file_scope = ScopedRemoveFile(file_name);
  const auto server_scope = TypeParam::SpawnServer();
  const string url = TypeParam::BaseURL() + "/drip?numbytes=5";
  const auto response = HTTP(GET(url), SaveResponseToFile(file_name));
  EXPECT_EQ(200, response.code);
  EXPECT_EQ(file_name, response.body_file_name);
  EXPECT_EQ(url, response.url);
  EXPECT_EQ(url, response.url_after_redirects);
  EXPECT_EQ("*****", ReadFileAsString(response.body_file_name));
}

TYPED_TEST(HTTPClientTemplatedTest, PostFromBufferToBuffer) {
  const auto server_scope = TypeParam::SpawnServer();
  const string url = TypeParam::BaseURL() + "/post";
  const string post_body = "Hello, World!";
  const auto response = HTTP(POST(url, post_body, "application/octet-stream"));
  EXPECT_NE(string::npos, response.body.find("\"data\": \"" + post_body + "\"")) << response.body;
}

TYPED_TEST(HTTPClientTemplatedTest, PostFromInvalidFile) {
  bricks::FileSystem::CreateDirectory(FLAGS_net_api_test_tmpdir);
  const auto server_scope = TypeParam::SpawnServer();
  const string url = TypeParam::BaseURL() + "/post";
  const string non_existent_file_name = FLAGS_net_api_test_tmpdir + "/non_existent_file";
  const auto test_file_scope = ScopedRemoveFile(non_existent_file_name);
  ASSERT_THROW(HTTP(POSTFromFile(url, non_existent_file_name, "text/plain")), FileException);
  // Still do one request since local HTTP server is waiting for it.
  EXPECT_EQ(200, HTTP(GET(TypeParam::BaseURL() + "/get")).code);
}

TYPED_TEST(HTTPClientTemplatedTest, PostFromFileToBuffer) {
  bricks::FileSystem::CreateDirectory(FLAGS_net_api_test_tmpdir);
  const string file_name = FLAGS_net_api_test_tmpdir + "/some_input_test_file_for_http_post";
  const auto test_file_scope = ScopedRemoveFile(file_name);
  const auto server_scope = TypeParam::SpawnServer();
  const string url = TypeParam::BaseURL() + "/post";
  WriteStringToFile(file_name.c_str(), file_name);
  const auto response = HTTP(POSTFromFile(url, file_name, "application/octet-stream"));
  EXPECT_EQ(200, response.code);
  EXPECT_NE(string::npos, response.body.find(file_name));
}

TYPED_TEST(HTTPClientTemplatedTest, PostFromBufferToFile) {
  bricks::FileSystem::CreateDirectory(FLAGS_net_api_test_tmpdir);
  const string file_name = FLAGS_net_api_test_tmpdir + "/some_output_test_file_for_http_post";
  const auto test_file_scope = ScopedRemoveFile(file_name);
  const auto server_scope = TypeParam::SpawnServer();
  const string url = TypeParam::BaseURL() + "/post";
  const auto response = HTTP(POST(url, "TEST BODY", "text/plain"), SaveResponseToFile(file_name));
  EXPECT_EQ(200, response.code);
  EXPECT_NE(string::npos, ReadFileAsString(response.body_file_name).find("TEST BODY"));
}

TYPED_TEST(HTTPClientTemplatedTest, PostFromFileToFile) {
  bricks::FileSystem::CreateDirectory(FLAGS_net_api_test_tmpdir);
  const string request_file_name = FLAGS_net_api_test_tmpdir + "/some_complex_request_test_file_for_http_post";
  const string response_file_name =
      FLAGS_net_api_test_tmpdir + "/some_complex_response_test_file_for_http_post";
  const auto input_file_scope = ScopedRemoveFile(request_file_name);
  const auto output_file_scope = ScopedRemoveFile(response_file_name);
  const auto server_scope = TypeParam::SpawnServer();
  const string url = TypeParam::BaseURL() + "/post";
  const string post_body = "Aloha, this text should pass from one file to another. Mahalo!";
  WriteStringToFile(request_file_name.c_str(), post_body);
  const auto response =
      HTTP(POSTFromFile(url, request_file_name, "text/plain"), SaveResponseToFile(response_file_name));
  EXPECT_EQ(200, response.code);
  {
    const string received_data = ReadFileAsString(response.body_file_name);
    EXPECT_NE(string::npos, received_data.find(post_body)) << received_data << "\n" << post_body;
  }
}

TYPED_TEST(HTTPClientTemplatedTest, ErrorCodes) {
  const auto server_scope = TypeParam::SpawnServer();
  const string url = TypeParam::BaseURL() + "/status/403";
  EXPECT_EQ(403, HTTP(GET(url)).code);
}

TYPED_TEST(HTTPClientTemplatedTest, SendsURLParameters) {
  const auto server_scope = TypeParam::SpawnServer();
  const string url = TypeParam::BaseURL() + "/get?Aloha=Mahalo";
  const auto response = HTTP(GET(url));
  EXPECT_EQ(url, response.url);
  EXPECT_EQ(200, response.code);
  EXPECT_NE(string::npos, response.body.find("\"Aloha\": \"Mahalo\""));
}

TYPED_TEST(HTTPClientTemplatedTest, HttpRedirect302) {
  const auto server_scope = TypeParam::SpawnServer();
  const string url = TypeParam::BaseURL() + "/redirect-to?url=/get";
  const auto response = HTTP(GET(url));
  EXPECT_EQ(url, response.url);
  EXPECT_EQ(200, response.code);
  EXPECT_EQ(TypeParam::BaseURL() + "/get", response.url_after_redirects);
}

TYPED_TEST(HTTPClientTemplatedTest, UserAgent) {
  const auto server_scope = TypeParam::SpawnServer();
  const string url = TypeParam::BaseURL() + "/user-agent";
  const string custom_user_agent = "Aloha User Agent";
  const auto response = HTTP(GET(url).SetUserAgent(custom_user_agent));
  EXPECT_EQ(url, response.url);
  EXPECT_EQ(200, response.code);
  EXPECT_NE(string::npos, response.body.find(custom_user_agent));
}

// LCOV_EXCL_START

// TODO(dkorolev): Get rid of the tests involving external URLs.
// TODO(dkorolev): This test is now failing on my client implementation. Fix it.
TYPED_TEST(HTTPClientTemplatedTest, DISABLED_HttpRedirect301) {
  if (TypeParam::SupportsExternalURLs()) {
    const auto response = HTTP(GET("http://github.com"));
    EXPECT_EQ(200, response.code);
    EXPECT_EQ("https://github.com/", response.url_after_redirects);
  }
}

// TODO(dkorolev): This test is now timing out on my client implementation. Fix it.
TYPED_TEST(HTTPClientTemplatedTest, DISABLED_HttpRedirect307) {
  if (TypeParam::SupportsExternalURLs()) {
    const auto response = HTTP(GET("http://msn.com"));
    EXPECT_EQ(200, response.code);
    EXPECT_EQ("http://www.msn.com/", response.url_after_redirects);
  }
}

TYPED_TEST(HTTPClientTemplatedTest, InvalidUrl) {
  if (TypeParam::SupportsExternalURLs()) {
    try {
      // TODO(dkorolev): Chat with Alex and unify this behavior.
      // Likely combine with moving from { int code; } to { HTTPResponseCode code; throws; }
      const auto response = HTTP(GET("http://very.bad.url/that/will/not/load"));
      EXPECT_NE(200, response.code);
    } catch (bricks::net::SocketResolveAddressException&) {
    }
  }
}

// LCOV_EXCL_STOP<|MERGE_RESOLUTION|>--- conflicted
+++ resolved
@@ -176,23 +176,15 @@
 
 class UseLocalHTTPTestServer {
  public:
-<<<<<<< HEAD
   static string BaseURL() {
     return string("http://localhost:") + to_string(FLAGS_net_api_test_port);
   }
-=======
-  static string BaseURL() { return string("http://localhost:") + to_string(FLAGS_port); }
->>>>>>> 07e88082
 
   class ThreadForSingleServerRequest {
    public:
     ThreadForSingleServerRequest(function<void(Socket)> server_impl)
-<<<<<<< HEAD
         : server_thread_(server_impl, Socket(FLAGS_net_api_test_port)) {
     }
-=======
-        : server_thread_(server_impl, Socket(FLAGS_port)) {}
->>>>>>> 07e88082
     ThreadForSingleServerRequest(ThreadForSingleServerRequest&& rhs)
         : server_thread_(std::move(rhs.server_thread_)) {}
     ~ThreadForSingleServerRequest() { server_thread_.join(); }
