/*******************************************************************************
The MIT License (MIT)

Copyright (c) 2015 Maxim Zhurovich <zhurovich@gmail.com>
          (c) 2015 Dmitry "Dima" Korolev <dmitry.korolev@gmail.com>

Permission is hereby granted, free of charge, to any person obtaining a copy
of this software and associated documentation files (the "Software"), to deal
in the Software without restriction, including without limitation the rights
to use, copy, modify, merge, publish, distribute, sublicense, and/or sell
copies of the Software, and to permit persons to whom the Software is
furnished to do so, subject to the following conditions:

The above copyright notice and this permission notice shall be included in all
copies or substantial portions of the Software.

THE SOFTWARE IS PROVIDED "AS IS", WITHOUT WARRANTY OF ANY KIND, EXPRESS OR
IMPLIED, INCLUDING BUT NOT LIMITED TO THE WARRANTIES OF MERCHANTABILITY,
FITNESS FOR A PARTICULAR PURPOSE AND NONINFRINGEMENT. IN NO EVENT SHALL THE
AUTHORS OR COPYRIGHT HOLDERS BE LIABLE FOR ANY CLAIM, DAMAGES OR OTHER
LIABILITY, WHETHER IN AN ACTION OF CONTRACT, TORT OR OTHERWISE, ARISING FROM,
OUT OF OR IN CONNECTION WITH THE SOFTWARE OR THE USE OR OTHER DEALINGS IN THE
SOFTWARE.
*******************************************************************************/

// This `test.cc` file is `#include`-d from `../test.cc`, and thus needs a header guard.

#ifndef CURRENT_TYPE_SYSTEM_REFLECTION_TEST_CC
#define CURRENT_TYPE_SYSTEM_REFLECTION_TEST_CC

#include <cstdint>

#include "reflection.h"
#include "schema.h"

#include "../../Bricks/strings/strings.h"

#include "../../3rdparty/gtest/gtest-main.h"

namespace reflection_test {

// A few properly defined Current data types.
CURRENT_STRUCT(Foo) { CURRENT_FIELD(i, uint64_t, 42u); };
CURRENT_STRUCT(Bar) {
  CURRENT_FIELD(v1, std::vector<uint64_t>);
  CURRENT_FIELD(v2, std::vector<Foo>);
  CURRENT_FIELD(v3, std::vector<std::vector<Foo>>);
  using map_string_string = std::map<std::string, std::string>;  // Sigh. -- D.K.
  CURRENT_FIELD(v4, map_string_string);
};
CURRENT_STRUCT(DerivedFromFoo, Foo) { CURRENT_FIELD(bar, Bar); };

using current::reflection::Reflector;

}  // namespace reflection_test

TEST(Reflection, DescribeCppStruct) {
  using namespace reflection_test;

  EXPECT_EQ(
      "struct Foo {\n"
      "  uint64_t i;\n"
      "};\n",
      Reflector().DescribeCppStruct<Foo>());

  EXPECT_EQ(
      "struct Bar {\n"
      "  std::vector<uint64_t> v1;\n"
      "  std::vector<Foo> v2;\n"
      "  std::vector<std::vector<Foo>> v3;\n"
      "  std::map<std::string, std::string> v4;\n"
      "};\n",
      Reflector().DescribeCppStruct<Bar>());

  EXPECT_EQ(
      "struct DerivedFromFoo : Foo {\n"
      "  Bar bar;\n"
      "};\n",
      Reflector().DescribeCppStruct<DerivedFromFoo>());

  EXPECT_EQ(9u, Reflector().KnownTypesCountForUnitTest());
}

TEST(Reflection, TypeID) {
  using namespace reflection_test;
  using current::reflection::ReflectedType_Struct;

  // TODO(dkorolev): Migrate to `Polymorphic<>` and avoid `dynamic_cast<>` here.
  const ReflectedType_Struct& bar = dynamic_cast<const ReflectedType_Struct&>(*Reflector().ReflectType<Bar>());
  EXPECT_EQ(9310000000000000028ull, static_cast<uint64_t>(bar.fields[0].first->type_id));
  EXPECT_EQ(9317693294631279482ull, static_cast<uint64_t>(bar.fields[1].first->type_id));
  EXPECT_EQ(9318642515553007349ull, static_cast<uint64_t>(bar.fields[2].first->type_id));
}

TEST(Reflection, CurrentStructInternals) {
  using namespace reflection_test;
  using namespace current::reflection;

  static_assert(std::is_same<SuperType<Foo>, CurrentSuper>::value, "");
  EXPECT_EQ(1u, FieldCounter<Foo>::value);

  Foo::CURRENT_REFLECTION([](TypeSelector<uint64_t>, const std::string& name) { EXPECT_EQ("i", name); },
                          Index<FieldTypeAndName, 0>());

  Foo foo;
  foo.i = 100u;
  foo.CURRENT_REFLECTION([](const std::string& name, const uint64_t& value) {
    EXPECT_EQ("i", name);
    EXPECT_EQ(100u, value);
  }, Index<FieldNameAndImmutableValue, 0>());

  foo.CURRENT_REFLECTION([](const std::string& name, uint64_t& value) {
    EXPECT_EQ("i", name);
    value = 123u;
  }, Index<FieldNameAndMutableValue, 0>());
  EXPECT_EQ(123u, foo.i);

  static_assert(std::is_same<SuperType<Bar>, CurrentSuper>::value, "");
  EXPECT_EQ(4u, FieldCounter<Bar>::value);
  static_assert(std::is_same<SuperType<DerivedFromFoo>, Foo>::value, "");
  EXPECT_EQ(1u, FieldCounter<DerivedFromFoo>::value);
}

namespace reflection_test {

// TODO: move these asserts into sources?
static_assert(sizeof(float) == 4u, "Only 32-bit `float` is supported.");
static_assert(sizeof(double) == 8u, "Only 64-bit `double` is supported.");

CURRENT_STRUCT(StructWithAllSupportedTypes) {
  // Integral.
  CURRENT_FIELD(b, bool, true);
  CURRENT_FIELD(c, char, 'Q');
  CURRENT_FIELD(uint8, uint8_t, UINT8_MAX);
  CURRENT_FIELD(uint16, uint16_t, UINT16_MAX);
  CURRENT_FIELD(uint32, uint32_t, UINT32_MAX);
  CURRENT_FIELD(uint64, uint64_t, UINT64_MAX);
  CURRENT_FIELD(int8, int8_t, INT8_MIN);
  CURRENT_FIELD(int16, int16_t, INT16_MIN);
  CURRENT_FIELD(int32, int32_t, INT32_MIN);
  CURRENT_FIELD(int64, int64_t, INT64_MIN);
  // Floating point.
  CURRENT_FIELD(flt, float, 1e38);
  CURRENT_FIELD(dbl, double, 1e308);
  // Other primitive types.
  CURRENT_FIELD(s, std::string, "The String");

  // Complex types.
  using pair_string_double = std::pair<std::string, double>;
  CURRENT_FIELD(pair_strdbl, pair_string_double);
  CURRENT_FIELD(vector_int32, std::vector<int32_t>);
  using map_string_string = std::map<std::string, std::string>;
  CURRENT_FIELD(map_strstr, map_string_string);
};
}

namespace reflection_test {

struct CollectFieldValues {
  std::vector<std::string>& output_;

  template <typename T>
  void operator()(const std::string&, const T& value) const {
    output_.push_back(bricks::strings::ToString(value));
  }

  template <typename T>
  void operator()(const std::string&, const std::vector<T>& value) const {
    output_.push_back('[' + bricks::strings::Join(value, ',') + ']');
  }

  template <typename TF, typename TS>
  void operator()(const std::string&, const std::pair<TF, TS>& value) const {
    output_.push_back(bricks::strings::ToString(value.first) + ':' + bricks::strings::ToString(value.second));
  }

  template <typename TK, typename TV>
  void operator()(const std::string&, const std::map<TK, TV>& value) const {
    std::ostringstream oss;
    oss << '[';
    bool first = true;
    for (const auto& cit : value) {
      if (first) {
        first = false;
      } else {
        oss << ',';
      }
      oss << cit.first << ':' << cit.second;
    }
    oss << ']';
    output_.push_back(oss.str());
  }

  // Output `bool` using boolalpha.
  void operator()(const std::string&, bool value) const {
    std::ostringstream oss;
    oss << std::boolalpha << value;
    output_.push_back(oss.str());
  }

  // Output floating types in scientific notation.
  void operator()(const std::string&, float value) const {
    std::ostringstream oss;
    oss << value;
    output_.push_back(oss.str());
  }

  void operator()(const std::string&, double value) const {
    std::ostringstream oss;
    oss << value;
    output_.push_back(oss.str());
  }
};

}  // namespace reflection_test

TEST(Reflection, VisitAllFields) {
  using namespace reflection_test;

  StructWithAllSupportedTypes all;
  all.pair_strdbl = {"Minus eight point five", -9.5};
  all.vector_int32 = {-1, -2, -4};
  all.map_strstr = {{"key1", "value1"}, {"key2", "value2"}};

  std::vector<std::string> result;
  CollectFieldValues values{result};
  current::reflection::VisitAllFields<StructWithAllSupportedTypes,
                                      current::reflection::FieldNameAndImmutableValue>::WithObject(all, values);
  EXPECT_EQ(
      "true,"
      "Q,"
      "255,65535,4294967295,18446744073709551615,"
      "-128,-32768,-2147483648,-9223372036854775808,"
      "1e+38,1e+308,"
      "The String,"
      "Minus eight point five:-9.500000,"
      "[-1,-2,-4],"
      "[key1:value1,key2:value2]",
      bricks::strings::Join(result, ','));
}

<<<<<<< HEAD
namespace reflection_test {

CURRENT_STRUCT(X) { CURRENT_FIELD(i, int32_t); };
CURRENT_STRUCT(Y) { CURRENT_FIELD(v, std::vector<X>); };
CURRENT_STRUCT(Z, Y) {
  CURRENT_FIELD(d, double);
  CURRENT_FIELD(v2, std::vector<std::vector<Y>>);
};
}

TEST(Reflection, FullTypeSchema) {
  using namespace reflection_test;
  using current::reflection::FullTypeSchema;

  FullTypeSchema schema;
  schema.AddStruct<Z>();
  EXPECT_EQ(3u, schema.ordered_struct_list.size());
  EXPECT_EQ(3u, schema.struct_schemas.size());
  const uint64_t x_type_id = schema.ordered_struct_list[0];
  EXPECT_EQ("X", schema.struct_schemas[x_type_id].name);
  EXPECT_EQ(9000000000000000023ull, schema.struct_schemas[x_type_id].fields[0].first);
  EXPECT_EQ("i", schema.struct_schemas[x_type_id].fields[0].second);
  const uint64_t y_type_id = schema.ordered_struct_list[1];
  EXPECT_EQ("Y", schema.struct_schemas[y_type_id].name);
  EXPECT_EQ(9317693294612922990ull, schema.struct_schemas[y_type_id].fields[0].first);
  EXPECT_EQ("v", schema.struct_schemas[y_type_id].fields[0].second);
  const uint64_t z_type_id = schema.ordered_struct_list[2];
  EXPECT_EQ("Z", schema.struct_schemas[z_type_id].name);
  EXPECT_EQ(9000000000000000032ull, schema.struct_schemas[z_type_id].fields[0].first);
  EXPECT_EQ("d", schema.struct_schemas[z_type_id].fields[0].second);

  EXPECT_EQ("std::vector<X>", schema.CppDescription(schema.struct_schemas[y_type_id].fields[0].first));
  EXPECT_EQ("std::vector<std::vector<Y>>",
            schema.CppDescription(schema.struct_schemas[z_type_id].fields[1].first));
  EXPECT_EQ(
      "struct Z : Y {\n"
      "  double d;\n"
      "  std::vector<std::vector<Y>> v2;\n"
      "};\n",
      schema.CppDescription(z_type_id));
}
=======
#endif  // CURRENT_TYPE_SYSTEM_REFLECTION_TEST_CC
>>>>>>> 383fcfa5
<|MERGE_RESOLUTION|>--- conflicted
+++ resolved
@@ -239,7 +239,6 @@
       bricks::strings::Join(result, ','));
 }
 
-<<<<<<< HEAD
 namespace reflection_test {
 
 CURRENT_STRUCT(X) { CURRENT_FIELD(i, int32_t); };
@@ -281,6 +280,5 @@
       "};\n",
       schema.CppDescription(z_type_id));
 }
-=======
-#endif  // CURRENT_TYPE_SYSTEM_REFLECTION_TEST_CC
->>>>>>> 383fcfa5
+
+#endif  // CURRENT_TYPE_SYSTEM_REFLECTION_TEST_CC